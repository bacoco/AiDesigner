--- conflicted
+++ resolved
@@ -1,4 +1,3 @@
-<<<<<<< HEAD
 import type { Tokens } from '@aidesigner/shared-types';
 
 export function inferTokens(input: {
@@ -21,52 +20,6 @@
     'base/bg': '#FFFFFF',
     'brand/600': '#635BFF',
     'muted/500': '#6B7280',
-=======
-import type { InspectionArtifacts, StyleRuleSummary, Tokens } from '@aidesigner/shared-types';
-
-type ColorStat = {
-  value: string;
-  count: number;
-  luminance: number;
-  saturation: number;
-};
-
-// Default color palette for pages with no discoverable colors
-const DEFAULT_PALETTE = {
-  background: '#FFFFFF',
-  foreground: '#000000',
-  brand: '#0070F3',
-  muted: '#666666',
-};
-
-// Default font stack for pages with no discoverable fonts
-const DEFAULT_FONT = {
-  family: 'system-ui, -apple-system, sans-serif',
-  weights: [400, 700],
-};
-
-// Color inference constants
-const BACKGROUND_LUMINANCE_PRIMARY = 0.45;
-const BACKGROUND_LUMINANCE_FALLBACK = 0.3;
-const COLOR_SIMILARITY_THRESHOLD = 15; // RGB distance for "approximately equal"
-const MUTED_BLEND_AMOUNT = 0.35;
-
-export function inferTokens(artifacts: InspectionArtifacts): Tokens {
-  const now = artifacts.fetchedAt ?? new Date().toISOString();
-
-  const colorStats = extractColorStats(artifacts.computedStyles);
-  const palette = colorStats.length > 0 ? resolvePalette(colorStats) : DEFAULT_PALETTE;
-
-  const spacing = buildSpacingScale(artifacts.computedStyles);
-  const fonts = buildFontMap(artifacts.computedStyles, artifacts.domSnapshot.html);
-  const radii = buildRadiusScale(artifacts.computedStyles);
-
-  const colorTokens: Record<string, string> = {
-    'base/fg': palette.foreground,
-    'base/bg': palette.background,
-    'brand/600': palette.brand,
-    'muted/500': palette.muted,
->>>>>>> 0395b1ef
   };
 
   const spaceTokens: Record<string, number> = {};
