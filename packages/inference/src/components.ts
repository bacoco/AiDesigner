<<<<<<< HEAD
import type { ComponentMap } from '@aidesigner/shared-types';

export function detectComponents(input: {
  domSnapshot?: unknown;
  accessibilityTree?: unknown;
  cssom?: unknown;
}): ComponentMap {
  // Heuristics: ARIA roles, class patterns, recurring CSS patterns
  // Production implementation should:
  // - Parse DOM snapshot for ARIA roles and semantic HTML
  // - Analyze class name patterns (btn, button, card, etc.)
  // - Detect recurring CSS patterns (shadows, borders, padding combinations)
  // - Cross-reference with accessibility tree for component boundaries
=======
import type { ComponentMap, InspectionArtifacts } from '@aidesigner/shared-types';

type AttributeMap = Record<string, string>;

// Component detection constants
const MAX_CLASSES_LIKE_BUTTON = 6;
const MAX_CLASSES_LIKE_CARD = 8;
const MAX_CLASSES_LIKE_INPUT = 6;
const MIN_CONTENT_LENGTH_FOR_LABELLED = 12; // Distinguish text buttons from icon-only buttons

export function detectComponents(artifacts: InspectionArtifacts): ComponentMap {
  const html = artifacts.domSnapshot.html;
  const css = artifacts.cssom.aggregated;

  const components: ComponentMap = {};

  const buttonMeta = analyzeButtons(html, css);
  if (buttonMeta) {
    components.Button = buttonMeta;
  }

  const cardMeta = analyzeCards(html);
  if (cardMeta) {
    components.Card = cardMeta;
  }

  const inputMeta = analyzeInputs(html, css);
  if (inputMeta) {
    components.Input = inputMeta;
  }

  return components;
}

function analyzeButtons(html: string, css: string): ComponentMap['Button'] | undefined {
  const buttonRegex = /<button([^>]*)>([\s\S]*?)<\/button>/gi;
  const linkRegex = /<a([^>]*)>([\s\S]*?)<\/a>/gi;
  const inputRegex = /<input([^>]*)(?:\/?)>/gi;

  const roles = new Set<string>();
  const classTokens = new Set<string>();
  const patterns = new Set<string>();
  const intents = new Set<string>();
  const sizes = new Set<string>();
  let found = false;

  let match: RegExpExecArray | null;
  while ((match = buttonRegex.exec(html))) {
    found = true;
    const attrs = parseAttributes(match[1] ?? '');
    roles.add('button');
    collectButtonMetadata(attrs, match[2] ?? '', classTokens, patterns, intents, sizes);
  }

  while ((match = linkRegex.exec(html))) {
    const attrs = parseAttributes(match[1] ?? '');
    const role = attrs.role?.toLowerCase();
    if (role === 'button' || classLooksLikeButton(attrs.class)) {
      found = true;
      roles.add(role ?? 'button');
      collectButtonMetadata(attrs, match[2] ?? '', classTokens, patterns, intents, sizes);
    }
  }

  while ((match = inputRegex.exec(html))) {
    const attrs = parseAttributes(match[1] ?? '');
    const type = attrs.type?.toLowerCase();
    if (type === 'button' || type === 'submit' || type === 'reset') {
      found = true;
      roles.add('button');
      collectButtonMetadata(attrs, attrs.value ?? '', classTokens, patterns, intents, sizes);
    }
  }

  if (!found) {
    return undefined;
  }

  const states = detectStates(css, classTokens, ['hover', 'focus', 'active', 'disabled']);
>>>>>>> 0395b1ef

  return {
    detect: {
      role: Array.from(roles),
      classesLike: Array.from(classTokens).slice(0, MAX_CLASSES_LIKE_BUTTON),
      patterns: Array.from(patterns),
    },
    variants:
      intents.size > 0 || sizes.size > 0
        ? {
            ...(intents.size > 0 ? { intent: Array.from(intents) } : {}),
            ...(sizes.size > 0 ? { size: Array.from(sizes) } : {}),
          }
        : undefined,
    states: states.length > 0 ? states : undefined,
    mappings: buildButtonMappings(intents.size > 0, sizes.size > 0),
  };
}

function collectButtonMetadata(
  attrs: AttributeMap,
  content: string,
  classTokens: Set<string>,
  patterns: Set<string>,
  intents: Set<string>,
  sizes: Set<string>,
) {
  const classes = (attrs.class ?? '')
    .split(/\s+/)
    .map((token) => token.trim())
    .filter(Boolean);
  for (const cls of classes) {
    classTokens.add(cls);
    if (/(primary|secondary|danger|success|warning|info|outline|ghost|link)/i.test(cls)) {
      const match = cls.match(/(primary|secondary|danger|success|warning|info|outline|ghost|link)/i);
      if (match) {
        intents.add(match[1].toLowerCase());
      }
    }
    if (/(xs|sm|md|lg|xl|2xl|3xl|small|large)/i.test(cls)) {
      const match = cls.match(/(xs|sm|md|lg|xl|2xl|3xl|small|large)/i);
      if (match) {
        sizes.add(normalizeSize(match[1].toLowerCase()));
      }
    }
    if (/rounded|pill|circle/i.test(cls)) {
      patterns.add('rounded');
    }
    if (/shadow/i.test(cls)) {
      patterns.add('shadow');
    }
  }

  if (/border-radius/i.test(attrs.style ?? '')) {
    patterns.add('rounded');
  }
  if (/box-shadow/i.test(attrs.style ?? '')) {
    patterns.add('shadow');
  }
  if (content.trim().length > MIN_CONTENT_LENGTH_FOR_LABELLED) {
    patterns.add('labelled');
  }
}

function buildButtonMappings(hasIntent: boolean, hasSize: boolean): { [target: string]: string } {
  const variantProp = hasIntent ? ' variant="{intent}"' : '';
  const sizeProp = hasSize ? ' size="{size}"' : '';
  return {
    shadcn: `<Button${variantProp}${sizeProp}>{slot}</Button>`,
    mui: `<Button${hasIntent ? ' color="{intent}"' : ''}${hasSize ? ' size="{size}"' : ''}>{slot}</Button>`,
  };
}

function analyzeCards(html: string): ComponentMap['Card'] | undefined {
  const containerRegex = /<div([^>]*)>([\s\S]*?)<\/div>/gi;
  const classTokens = new Set<string>();
  const patterns = new Set<string>();
  let found = false;

  let match: RegExpExecArray | null;
  while ((match = containerRegex.exec(html))) {
    const attrs = parseAttributes(match[1] ?? '');
    const classes = (attrs.class ?? '')
      .split(/\s+/)
      .map((token) => token.trim())
      .filter(Boolean);
    if (classes.some((cls) => /(card|panel|box|tile|surface|container)/i.test(cls))) {
      found = true;
      for (const cls of classes) {
        if (/shadow/i.test(cls)) {
          patterns.add('shadow');
        }
        if (/rounded|radius/i.test(cls)) {
          patterns.add('rounded');
        }
        classTokens.add(cls);
      }
      if (/border-radius/i.test(attrs.style ?? '')) {
        patterns.add('rounded');
      }
      if (/box-shadow/i.test(attrs.style ?? '')) {
        patterns.add('shadow');
      }
    }
  }

  if (!found) {
    return undefined;
  }

  return {
    detect: {
      classesLike: Array.from(classTokens).slice(0, MAX_CLASSES_LIKE_CARD),
      patterns: Array.from(patterns),
    },
    mappings: {
      shadcn:
        '<Card><CardHeader>{header}</CardHeader><CardContent>{content}</CardContent></Card>',
      mui: '<Card><CardHeader title={header} /><CardContent>{content}</CardContent></Card>',
    },
  };
}

function analyzeInputs(html: string, css: string): ComponentMap['Input'] | undefined {
  const inputRegex = /<(input|textarea)([^>]*)>/gi;
  const classTokens = new Set<string>();
  const patterns = new Set<string>();
  const roles = new Set<string>();
  let found = false;

  let match: RegExpExecArray | null;
  while ((match = inputRegex.exec(html))) {
    const tag = match[1].toLowerCase();
    const attrs = parseAttributes(match[2] ?? '');
    const type = attrs.type?.toLowerCase();
    if (tag === 'textarea' || ['text', 'email', 'password', 'search', 'number'].includes(type ?? '')) {
      found = true;
      roles.add(tag === 'textarea' ? 'textbox' : 'input');
      const classes = (attrs.class ?? '')
        .split(/\s+/)
        .map((token) => token.trim())
        .filter(Boolean);
      for (const cls of classes) {
        classTokens.add(cls);
        if (/rounded|pill/i.test(cls)) {
          patterns.add('rounded');
        }
        if (/shadow/i.test(cls)) {
          patterns.add('shadow');
        }
      }
      if (/border-radius/i.test(attrs.style ?? '')) {
        patterns.add('rounded');
      }
    }
  }

  if (!found) {
    return undefined;
  }

  const states = detectStates(css, classTokens, ['focus', 'disabled']);

  return {
    detect: {
      role: Array.from(roles),
      classesLike: Array.from(classTokens).slice(0, MAX_CLASSES_LIKE_INPUT),
      patterns: Array.from(patterns),
    },
    states: states.length > 0 ? states : undefined,
    mappings: {
      shadcn: '<Input placeholder="{placeholder}" />',
      mui: '<TextField label={label} placeholder={placeholder} />',
    },
  };
}

function detectStates(css: string, classTokens: Set<string>, states: string[]): string[] {
  const detected = new Set<string>();
  for (const state of states) {
    const regexes: RegExp[] = [];
    for (const cls of classTokens) {
      // Escape the literal dot and add word boundaries to prevent over-matching
      regexes.push(new RegExp(`\\.${escapeRegExp(cls)}:${state}\\b`, 'i'));
      regexes.push(new RegExp(`\\.${escapeRegExp(cls)}\\.${state}\\b`, 'i'));
    }
    regexes.push(new RegExp(`\\bbutton:${state}\\b`, 'i'));
    regexes.push(new RegExp(`\\binput:${state}\\b`, 'i'));
    regexes.push(new RegExp(`\\btextarea:${state}\\b`, 'i'));
    if (regexes.some((re) => re.test(css))) {
      detected.add(state);
    }
  }
  return Array.from(detected);
}

function parseAttributes(fragment: string): AttributeMap {
  const attributes: AttributeMap = {};
  const attrRegex = /([\w-:]+)(?:\s*=\s*(?:"([^"]*)"|'([^']*)'|([^\s"'>]+)))?/g;
  let match: RegExpExecArray | null;
  while ((match = attrRegex.exec(fragment))) {
    const key = match[1];
    const value = match[2] ?? match[3] ?? match[4] ?? '';
    attributes[key.toLowerCase()] = value;
  }
  return attributes;
}

function classLooksLikeButton(classAttr: string | undefined): boolean {
  if (!classAttr) {
    return false;
  }
  return /(btn|button|cta|primary|secondary)/i.test(classAttr);
}

function normalizeSize(token: string): string {
  switch (token) {
    case 'small':
      return 'sm';
    case 'large':
      return 'lg';
    default:
      return token;
  }
}

function escapeRegExp(value: string): string {
  return value.replace(/[.*+?^${}()|[\]\\]/g, '\\$&');
}<|MERGE_RESOLUTION|>--- conflicted
+++ resolved
@@ -1,4 +1,3 @@
-<<<<<<< HEAD
 import type { ComponentMap } from '@aidesigner/shared-types';
 
 export function detectComponents(input: {
@@ -12,87 +11,6 @@
   // - Analyze class name patterns (btn, button, card, etc.)
   // - Detect recurring CSS patterns (shadows, borders, padding combinations)
   // - Cross-reference with accessibility tree for component boundaries
-=======
-import type { ComponentMap, InspectionArtifacts } from '@aidesigner/shared-types';
-
-type AttributeMap = Record<string, string>;
-
-// Component detection constants
-const MAX_CLASSES_LIKE_BUTTON = 6;
-const MAX_CLASSES_LIKE_CARD = 8;
-const MAX_CLASSES_LIKE_INPUT = 6;
-const MIN_CONTENT_LENGTH_FOR_LABELLED = 12; // Distinguish text buttons from icon-only buttons
-
-export function detectComponents(artifacts: InspectionArtifacts): ComponentMap {
-  const html = artifacts.domSnapshot.html;
-  const css = artifacts.cssom.aggregated;
-
-  const components: ComponentMap = {};
-
-  const buttonMeta = analyzeButtons(html, css);
-  if (buttonMeta) {
-    components.Button = buttonMeta;
-  }
-
-  const cardMeta = analyzeCards(html);
-  if (cardMeta) {
-    components.Card = cardMeta;
-  }
-
-  const inputMeta = analyzeInputs(html, css);
-  if (inputMeta) {
-    components.Input = inputMeta;
-  }
-
-  return components;
-}
-
-function analyzeButtons(html: string, css: string): ComponentMap['Button'] | undefined {
-  const buttonRegex = /<button([^>]*)>([\s\S]*?)<\/button>/gi;
-  const linkRegex = /<a([^>]*)>([\s\S]*?)<\/a>/gi;
-  const inputRegex = /<input([^>]*)(?:\/?)>/gi;
-
-  const roles = new Set<string>();
-  const classTokens = new Set<string>();
-  const patterns = new Set<string>();
-  const intents = new Set<string>();
-  const sizes = new Set<string>();
-  let found = false;
-
-  let match: RegExpExecArray | null;
-  while ((match = buttonRegex.exec(html))) {
-    found = true;
-    const attrs = parseAttributes(match[1] ?? '');
-    roles.add('button');
-    collectButtonMetadata(attrs, match[2] ?? '', classTokens, patterns, intents, sizes);
-  }
-
-  while ((match = linkRegex.exec(html))) {
-    const attrs = parseAttributes(match[1] ?? '');
-    const role = attrs.role?.toLowerCase();
-    if (role === 'button' || classLooksLikeButton(attrs.class)) {
-      found = true;
-      roles.add(role ?? 'button');
-      collectButtonMetadata(attrs, match[2] ?? '', classTokens, patterns, intents, sizes);
-    }
-  }
-
-  while ((match = inputRegex.exec(html))) {
-    const attrs = parseAttributes(match[1] ?? '');
-    const type = attrs.type?.toLowerCase();
-    if (type === 'button' || type === 'submit' || type === 'reset') {
-      found = true;
-      roles.add('button');
-      collectButtonMetadata(attrs, attrs.value ?? '', classTokens, patterns, intents, sizes);
-    }
-  }
-
-  if (!found) {
-    return undefined;
-  }
-
-  const states = detectStates(css, classTokens, ['hover', 'focus', 'active', 'disabled']);
->>>>>>> 0395b1ef
 
   return {
     detect: {
