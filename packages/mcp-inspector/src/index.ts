--- conflicted
+++ resolved
@@ -23,7 +23,6 @@
    */
   url: string;
   /**
-<<<<<<< HEAD
    * Optional list of UI states to capture. Defaults to `['default']` when
    * capture options are provided but no explicit states are set.
    */
@@ -47,18 +46,6 @@
   | 'format'
   | 'capture'
   | 'disconnect';
-=======
-   * Visual states to request from the caller (recorded for downstream steps).
-   */
-  states?: string[];
-  /**
-   * Timeout in milliseconds for network fetches.
-   */
-  timeoutMs?: number;
-};
-
-export type InspectionErrorStage = 'fetch-html' | 'fetch-stylesheet';
->>>>>>> 0395b1ef
 
 export type InspectionError = {
   stage: InspectionErrorStage;
@@ -66,7 +53,6 @@
   resource?: string;
 };
 
-<<<<<<< HEAD
 export type InspectCapture = {
   domSnapshot?: unknown;
   accessibilityTree?: unknown;
@@ -84,28 +70,6 @@
   };
   captures?: Record<string, InspectCapture>;
 };
-=======
-export type InspectResult = InspectionArtifacts & {
-  errors: InspectionError[];
-};
-
-const DEFAULT_TIMEOUT_MS = 8000;
-const MAX_CONTENT_SIZE = 10 * 1024 * 1024; // 10MB limit to prevent memory exhaustion
-const MAX_HTML_SIZE_FOR_REGEX = 5 * 1024 * 1024; // 5MB limit for regex operations to prevent ReDoS
-const MAX_REGEX_MATCHES = 10000; // Limit number of regex matches to prevent DoS
-
-/**
- * Validates that a URL is safe to fetch (prevents SSRF attacks).
- */
-function isAllowedUrl(url: URL): boolean {
-  const hostname = url.hostname.toLowerCase();
-  const ipVersion = isIP(hostname);
-
-  // Block explicit localhost and all-zero bind address
-  if (hostname === '0.0.0.0' || hostname === 'localhost') {
-    return false;
-  }
->>>>>>> 0395b1ef
 
   // Block private IPv4 ranges
   if (
@@ -153,7 +117,6 @@
   try {
     targetUrl = new URL(opts.url);
   } catch (error) {
-<<<<<<< HEAD
     errors.push({ stage: 'connect', message: formatErrorMessage(error) });
     await safeClose(transport, errors, connected);
     return { tools: [], errors };
@@ -393,40 +356,6 @@
   } catch (error) {
     return formatErrorMessage(error);
   }
-=======
-    throw new Error(`Invalid URL: ${formatErrorMessage(error)}`);
-  }
-
-  if (!isAllowedUrl(targetUrl)) {
-    throw new Error('URL not allowed: potential SSRF risk (private IP, metadata endpoint, or unsupported protocol)');
-  }
-
-  const timeoutMs = opts.timeoutMs ?? DEFAULT_TIMEOUT_MS;
-  const html = await fetchText(targetUrl, timeoutMs).catch((error) => {
-    throw new Error(`Failed to fetch HTML: ${formatErrorMessage(error)}`);
-  });
-
-  const stylesheets = await extractStylesheets(html, targetUrl, timeoutMs, errors);
-  const aggregatedCss = stylesheets.map((sheet) => sheet.content).join('\n');
-  const computedStyles = buildComputedStyles(aggregatedCss, html);
-  const accessibility = buildAccessibilitySummaries(html);
-
-  const artifacts: InspectionArtifacts = {
-    url: targetUrl.href,
-    states: opts.states ?? [],
-    fetchedAt: new Date().toISOString(),
-    domSnapshot: { html },
-    cssom: { stylesheets, aggregated: aggregatedCss },
-    computedStyles,
-    accessibility,
-    console: [] satisfies ConsoleMessage[],
-  };
-
-  return {
-    ...artifacts,
-    errors,
-  };
->>>>>>> 0395b1ef
 }
 
 async function fetchText(url: URL, timeoutMs: number, redirectCount = 0): Promise<string> {
