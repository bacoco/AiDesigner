#!/usr/bin/env node

/**
 * Agilai - Main CLI entry point for npx deployment
 *
 * This executable provides easy installation and setup via:
 *   npx agilai init
 *   npx agilai chat
 *   npx agilai install
 */

const { spawn } = require('child_process');
const fs = require('fs');
const path = require('path');
const readline = require('readline');
const { runIntegrityPreflight } = require('../common/utils/integrity');
const { buildAssistantSpawnEnv } = require('../common/utils/assistant-env');

let command;
let args = [];
const packageRoot = path.join(__dirname, '..');

const CLAUDE_PROVIDER_ENV_KEYS = [
  'AGILAI_ASSISTANT_PROVIDER',
  'BMAD_ASSISTANT_PROVIDER',
  'CLAUDE_CLI_PROVIDER',
  'CLAUDE_CLI_DEFAULT_PROVIDER',
  'CLAUDE_DEFAULT_PROVIDER',
  'CLAUDE_PROVIDER',
  'CLAUDE_CODE_PROVIDER',
];

const GLM_API_KEY_ENV_KEYS = ['AGILAI_GLM_API_KEY', 'BMAD_GLM_API_KEY', 'GLM_API_KEY', 'ZHIPUAI_API_KEY'];
const GLM_BASE_URL_ENV_KEYS = ['AGILAI_GLM_BASE_URL', 'BMAD_GLM_BASE_URL', 'GLM_BASE_URL'];
const GLM_AUTH_TOKEN_ENV_KEYS = ['AGILAI_GLM_AUTH_TOKEN', 'BMAD_GLM_AUTH_TOKEN', 'GLM_AUTH_TOKEN'];

const hasOwn = (source, key) => Boolean(source && Object.prototype.hasOwnProperty.call(source, key));

/**
 * Resolves environment variable value from a prioritized list of keys
 * @param {Object} source - Environment object to search (e.g., process.env or parsed .env file)
 * @param {string[]} keys - Array of keys in priority order (first match wins)
 * @returns {{key: string|undefined, value: string|undefined}} The matched key and its trimmed value
 */
const resolveEnvValue = (source, keys) => {
  for (const key of keys) {
    const value = source?.[key];
    if (typeof value === 'string' && value.trim()) {
      return { key, value: value.trim() };
    }
  }

  return { key: undefined, value: undefined };
};

/**
 * Chooses which environment variable key to use for writing
 * Returns the first existing key from the source, or the first key if none exist
 * @param {Object} source - Environment object to check (e.g., parsed .env file)
 * @param {string[]} keys - Array of keys in priority order
 * @returns {string} The key to use for writing
 */
const chooseWriteKey = (source, keys) => {
  for (const key of keys) {
    if (hasOwn(source, key)) {
      return key;
    }
  }

  return keys[0];
};

/**
 * Sets a process environment variable only if it's not already set or is empty/whitespace
 * @param {string} key - The environment variable name
 * @param {string|undefined} value - The value to set (ignored if falsy or whitespace-only)
 */
const setProcessEnvIfMissing = (key, value) => {
  if (!value || (typeof value === 'string' && value.trim() === '')) {
    return;
  }

  if (typeof process.env[key] !== 'string' || process.env[key].trim() === '') {
    process.env[key] = value;
  }
};

const parseEnvFile = (filePath) => {
  const parsed = {};
  const raw = fs.readFileSync(filePath, 'utf8');
  const lines = raw.split(/\r?\n/);

  for (const line of lines) {
    const trimmed = line.trim();
    if (!trimmed || trimmed.startsWith('#')) {
      continue;
    }

    const equalsIndex = trimmed.indexOf('=');
    if (equalsIndex === -1) {
      continue;
    }

    let key = trimmed.slice(0, equalsIndex).trim();
    if (key.startsWith('export ')) {
      key = key.slice('export '.length).trim();
    }

    if (!key) {
      continue;
    }

    let value = trimmed.slice(equalsIndex + 1).trim();
    if (
      (value.startsWith('"') && value.endsWith('"')) ||
      (value.startsWith("'") && value.endsWith("'"))
    ) {
      value = value.slice(1, -1);
    }

    // Validate that value doesn't contain newlines (would break .env format)
    if (value.includes('\n') || value.includes('\r')) {
      console.warn(`⚠️ Skipping invalid .env value for ${key}: contains newline characters`);
      continue;
    }

    parsed[key] = value;
  }

  return parsed;
};

const readProjectEnv = (projectRoot) => {
  const envPath = path.join(projectRoot, '.env');
  if (!fs.existsSync(envPath)) {
    return { values: {}, path: envPath };
  }

  try {
    return { values: parseEnvFile(envPath), path: envPath };
  } catch (error) {
    console.warn(
      `⚠️ Unable to parse ${envPath}: ${error.message || error}. Continuing without it.`,
    );
    return { values: {}, path: envPath };
  }
};

const isInteractiveTerminal = () => Boolean(process.stdin.isTTY && process.stdout.isTTY);

/**
 * Parses provider from CLI arguments.
 * Precedence: CLI args > process env vars > .env file > interactive prompts
 */
const parseProviderFromArgs = (cliArgs = []) => {
  for (let index = 0; index < cliArgs.length; index += 1) {
    const arg = cliArgs[index];

    if (arg === '--provider' || arg.startsWith('--provider=')) {
      const value = arg === '--provider' ? cliArgs[index + 1] : arg.split('=')[1];
      if (value && typeof value === 'string' && value.trim()) {
        return value.trim().toLowerCase();
      }
    }
  }

  return undefined;
};

const determineClaudeProvider = (cliArgs = [], envFromFile = {}) => {
  const fromArgs = parseProviderFromArgs(cliArgs);
  if (fromArgs) {
    return fromArgs;
  }

  for (const key of CLAUDE_PROVIDER_ENV_KEYS) {
    const value = process.env[key] || envFromFile[key];
    if (typeof value === 'string' && value.trim()) {
      return value.trim().toLowerCase();
    }
  }

  return undefined;
};

const promptForInput = (question) =>
  new Promise((resolve, reject) => {
    const rl = readline.createInterface({
      input: process.stdin,
      output: process.stdout,
    });

    let cleanedUp = false;
    const cleanup = () => {
      if (cleanedUp) return;
      cleanedUp = true;
      try {
        rl.close();
      } catch {
        // Ignore cleanup errors
      }
    };

    // Timeout after 5 minutes to prevent hanging
    const timeout = setTimeout(() => {
      cleanup();
      reject(new Error('Input prompt timed out after 5 minutes'));
    }, 300000);

    rl.on('error', (error) => {
      clearTimeout(timeout);
      cleanup();
      reject(error);
    });

    rl.question(question, (answer) => {
      clearTimeout(timeout);
      cleanup();
      resolve(answer);
    });
  });

const promptForGlmCredentials = async ({ existingBaseUrl } = {}) => {
  console.log('🔐 GLM provider selected. A Z.AI API token is required.');

  let apiKey;
  while (!apiKey) {
    // eslint-disable-next-line no-await-in-loop
    const input = await promptForInput('Enter your Z.AI GLM API token: ');
    const trimmed = (input || '').trim();
    if (trimmed) {
      apiKey = trimmed;
    } else {
      console.log('⚠️ Token cannot be empty. Please provide a valid value.');
    }
  }

  const baseUrlPrompt = existingBaseUrl
    ? `Enter a custom GLM base URL (leave blank to keep ${existingBaseUrl}): `
    : 'Enter a custom GLM base URL (leave blank for the CLI default): ';
  const baseUrlInput = await promptForInput(baseUrlPrompt);
  const baseUrl = (baseUrlInput || '').trim();

  return { apiKey, baseUrl: baseUrl || undefined };
};

const promptToPersistGlmEnv = async () => {
  if (!isInteractiveTerminal()) {
    return false;
  }

  try {
    const answer = await promptForInput(
      'Would you like to save these GLM credentials to .env for future runs? (y/N): ',
    );
    const normalized = (answer || '').trim().toLowerCase();
    return normalized === 'y' || normalized === 'yes';
  } catch (error) {
    console.warn(
      `⚠️ Skipping persistence prompt due to an input error: ${error.message || error}`,
    );
    return false;
  }
};

const persistEnvValues = (envPath, updates) => {
  const normalizedUpdates = Object.entries(updates).reduce((acc, [key, value]) => {
    if (typeof value === 'string' && value) {
      // Validate no newlines in values
      if (value.includes('\n') || value.includes('\r')) {
        console.warn(`⚠️ Skipping ${key}: value contains newline characters`);
        return acc;
      }
      acc[key] = value;
    }
    return acc;
  }, {});

  const updateKeys = Object.keys(normalizedUpdates);
  if (updateKeys.length === 0) {
    return;
  }

  let lines = [];
  if (fs.existsSync(envPath)) {
    lines = fs.readFileSync(envPath, 'utf8').split(/\r?\n/);
  }

  const seenKeys = new Set();
  const updatedLines = lines.map((line) => {
    const match = line.match(/^\s*([A-Za-z_][A-Za-z0-9_]*)\s*=(.*)$/);
    if (!match) {
      return line;
    }

    const key = match[1];
    if (Object.prototype.hasOwnProperty.call(normalizedUpdates, key)) {
      seenKeys.add(key);
      return `${key}=${normalizedUpdates[key]}`;
    }

    return line;
  });

  for (const key of updateKeys) {
    if (!seenKeys.has(key)) {
      updatedLines.push(`${key}=${normalizedUpdates[key]}`);
    }
  }

  const finalContent = updatedLines.join('\n') + '\n';

  fs.writeFileSync(envPath, finalContent);
  console.log('⚠️  WARNING: Keep this file secure and never commit it to version control.');
};

const ensureClaudeEnvironment = async ({ projectRoot, userArgs = [] }) => {
  const { values: fileEnv, path: envPath } = readProjectEnv(projectRoot);

  const anthropicToken = process.env.ANTHROPIC_AUTH_TOKEN || fileEnv.ANTHROPIC_AUTH_TOKEN;
  if (anthropicToken && !process.env.ANTHROPIC_AUTH_TOKEN) {
    process.env.ANTHROPIC_AUTH_TOKEN = anthropicToken;
  }

  const processApiKey = resolveEnvValue(process.env, GLM_API_KEY_ENV_KEYS);
  const fileApiKey = resolveEnvValue(fileEnv, GLM_API_KEY_ENV_KEYS);
  const processBaseUrl = resolveEnvValue(process.env, GLM_BASE_URL_ENV_KEYS);
  const fileBaseUrl = resolveEnvValue(fileEnv, GLM_BASE_URL_ENV_KEYS);
  const processAuthToken = resolveEnvValue(process.env, GLM_AUTH_TOKEN_ENV_KEYS);
  const fileAuthToken = resolveEnvValue(fileEnv, GLM_AUTH_TOKEN_ENV_KEYS);

  const glmApiKey = processApiKey.value || fileApiKey.value;
  const glmBaseUrl = processBaseUrl.value || fileBaseUrl.value;
  const glmAuthToken = processAuthToken.value || fileAuthToken.value;

  if (!processApiKey.value && fileApiKey.value) {
    setProcessEnvIfMissing(fileApiKey.key, fileApiKey.value);
  }

  if (!processBaseUrl.value && fileBaseUrl.value) {
    setProcessEnvIfMissing(fileBaseUrl.key, fileBaseUrl.value);
  }

  if (!processAuthToken.value && fileAuthToken.value) {
    setProcessEnvIfMissing(fileAuthToken.key, fileAuthToken.value);
  }

  setProcessEnvIfMissing('AGILAI_GLM_API_KEY', glmApiKey);
  setProcessEnvIfMissing('AGILAI_GLM_BASE_URL', glmBaseUrl);
  setProcessEnvIfMissing('AGILAI_GLM_AUTH_TOKEN', glmAuthToken);

  const legacyBmadApiKeyDetected = Boolean(process.env.BMAD_GLM_API_KEY || hasOwn(fileEnv, 'BMAD_GLM_API_KEY'));
  const legacyBmadBaseDetected = Boolean(process.env.BMAD_GLM_BASE_URL || hasOwn(fileEnv, 'BMAD_GLM_BASE_URL'));
  const legacyBmadAuthDetected = Boolean(process.env.BMAD_GLM_AUTH_TOKEN || hasOwn(fileEnv, 'BMAD_GLM_AUTH_TOKEN'));
  const legacyGlmApiKeyDetected = Boolean(process.env.GLM_API_KEY || hasOwn(fileEnv, 'GLM_API_KEY'));
  const legacyGlmBaseDetected = Boolean(process.env.GLM_BASE_URL || hasOwn(fileEnv, 'GLM_BASE_URL'));
  const legacyGlmAuthDetected = Boolean(process.env.GLM_AUTH_TOKEN || hasOwn(fileEnv, 'GLM_AUTH_TOKEN'));
  const legacyZhipuKeyDetected = Boolean(process.env.ZHIPUAI_API_KEY || hasOwn(fileEnv, 'ZHIPUAI_API_KEY'));

  if (legacyGlmApiKeyDetected) {
    setProcessEnvIfMissing('GLM_API_KEY', glmApiKey);
  }

  if (legacyGlmBaseDetected) {
    setProcessEnvIfMissing('GLM_BASE_URL', glmBaseUrl);
  }

  if (legacyGlmAuthDetected) {
    setProcessEnvIfMissing('GLM_AUTH_TOKEN', glmAuthToken);
  }

  if (legacyBmadApiKeyDetected) {
    setProcessEnvIfMissing('BMAD_GLM_API_KEY', glmApiKey);
  }

  if (legacyBmadBaseDetected) {
    setProcessEnvIfMissing('BMAD_GLM_BASE_URL', glmBaseUrl);
  }

  if (legacyBmadAuthDetected) {
    setProcessEnvIfMissing('BMAD_GLM_AUTH_TOKEN', glmAuthToken);
  }

  if (legacyZhipuKeyDetected) {
    setProcessEnvIfMissing('ZHIPUAI_API_KEY', glmApiKey);
  }

  const provider = determineClaudeProvider(userArgs, fileEnv);
  if (provider !== 'glm') {
    return;
  }

  const effectiveBaseUrl = glmBaseUrl;

  if (glmApiKey) {
    return;
  }

  if (!isInteractiveTerminal()) {
    console.error('❌ GLM provider selected but no GLM API key is configured.');
    console.error(
      '   Provide AGILAI_GLM_API_KEY (or legacy GLM_API_KEY / BMAD_GLM_API_KEY) and optional AGILAI_GLM_BASE_URL before running in non-interactive mode.',
    );
    process.exit(1);
  }

  let credentials;
  try {
    credentials = await promptForGlmCredentials({ existingBaseUrl: effectiveBaseUrl });
  } catch (error) {
    console.error('❌ Failed to read GLM credentials:', error.message || error);
    process.exit(1);
  }

  process.env.AGILAI_GLM_API_KEY = credentials.apiKey;
  if (legacyGlmApiKeyDetected && !process.env.GLM_API_KEY) {
    process.env.GLM_API_KEY = credentials.apiKey;
  }
  if (legacyBmadApiKeyDetected && !process.env.BMAD_GLM_API_KEY) {
    process.env.BMAD_GLM_API_KEY = credentials.apiKey;
  }
  if (legacyZhipuKeyDetected && !process.env.ZHIPUAI_API_KEY) {
    process.env.ZHIPUAI_API_KEY = credentials.apiKey;
  }

  if (credentials.baseUrl) {
    process.env.AGILAI_GLM_BASE_URL = credentials.baseUrl;
    if (legacyGlmBaseDetected && !process.env.GLM_BASE_URL) {
      process.env.GLM_BASE_URL = credentials.baseUrl;
    }
    if (legacyBmadBaseDetected && !process.env.BMAD_GLM_BASE_URL) {
      process.env.BMAD_GLM_BASE_URL = credentials.baseUrl;
    }
  } else if (effectiveBaseUrl) {
    setProcessEnvIfMissing('AGILAI_GLM_BASE_URL', effectiveBaseUrl);
    if (legacyGlmBaseDetected) {
      setProcessEnvIfMissing('GLM_BASE_URL', effectiveBaseUrl);
    }
    if (legacyBmadBaseDetected) {
      setProcessEnvIfMissing('BMAD_GLM_BASE_URL', effectiveBaseUrl);
    }
  }

  if (glmAuthToken) {
    setProcessEnvIfMissing('AGILAI_GLM_AUTH_TOKEN', glmAuthToken);
  }

  const shouldPersist = await promptToPersistGlmEnv();
  if (!shouldPersist) {
    console.log('ℹ️ Skipped saving GLM credentials to .env.');
    return;
  }

  const updates = {};
  updates[chooseWriteKey(fileEnv, GLM_API_KEY_ENV_KEYS)] = credentials.apiKey;
  const baseToPersist = credentials.baseUrl || effectiveBaseUrl;
  if (baseToPersist) {
    updates[chooseWriteKey(fileEnv, GLM_BASE_URL_ENV_KEYS)] = baseToPersist;
  }

  try {
    persistEnvValues(envPath, updates);
    const relativeEnvPath = path.relative(process.cwd(), envPath) || '.env';
    console.log(`💾 Saved GLM credentials to ${relativeEnvPath}`);
  } catch (error) {
    console.warn(`⚠️ Unable to persist GLM credentials: ${error.message || error}`);
  }
};

const createDefaultRuntimeOptions = () => ({
  llmProvider: undefined,
  llmModel: undefined,
});

let runtimeOptions = createDefaultRuntimeOptions();

const VALID_LLM_PROVIDERS = new Set(['claude', 'glm', 'openai', 'gpt', 'gemini', 'google']);

const normalizeLlmProvider = (value) => {
  if (!value) {
    return undefined;
  }

  const normalized = value.toLowerCase();

  if (normalized === 'anthropic') {
    return 'claude';
  }

  if (normalized === 'zhipu') {
    return 'glm';
  }

  return normalized;
};

const parseLlmOptionsFromArgs = (currentArgs) => {
  let provider;
  let model;
  const sanitized = [];

  for (let index = 0; index < currentArgs.length; index += 1) {
    const arg = currentArgs[index];

    if (arg === '--glm') {
      provider = 'glm';
      continue;
    }

    if (arg === '--anthropic') {
      provider = 'claude';
      continue;
    }

    if (arg === '--llm-provider') {
      provider = currentArgs[index + 1];
      index += 1;
      continue;
    }

    if (arg.startsWith('--llm-provider=')) {
      provider = arg.split('=')[1];
      continue;
    }

    if (arg === '--llm-model') {
      model = currentArgs[index + 1];
      index += 1;
      continue;
    }

    if (arg.startsWith('--llm-model=')) {
      model = arg.split('=')[1];
      continue;
    }

    sanitized.push(arg);
  }

  return { provider: normalizeLlmProvider(provider), model, sanitized };
};

const consumeLlmOptionsFromArgs = () => {
  if (!args.length) {
    return;
  }

  const { provider, model, sanitized } = parseLlmOptionsFromArgs(args);
  args.splice(0, args.length, ...sanitized);

  if (provider) {
    if (!VALID_LLM_PROVIDERS.has(provider)) {
      console.error('⚠️ Unsupported LLM provider flag value:', provider);
      console.error('Valid providers:', Array.from(VALID_LLM_PROVIDERS).join(', '));
      process.exit(1);
      return;
    }

    runtimeOptions.llmProvider = provider;
  }

  if (model) {
    runtimeOptions.llmModel = model;
  }
};

const buildSpawnEnv = () => {
  const env = { ...process.env };
  const legacyBmadProviderDetected = typeof process.env.BMAD_ASSISTANT_PROVIDER === 'string';
  const legacyBmadApiKeyDetected = typeof process.env.BMAD_GLM_API_KEY === 'string';
  const legacyBmadBaseDetected = typeof process.env.BMAD_GLM_BASE_URL === 'string';
  const legacyBmadAuthDetected = typeof process.env.BMAD_GLM_AUTH_TOKEN === 'string';
  const legacyGlmApiKeyDetected = typeof process.env.GLM_API_KEY === 'string';
  const legacyGlmBaseDetected = typeof process.env.GLM_BASE_URL === 'string';
  const legacyGlmAuthDetected = typeof process.env.GLM_AUTH_TOKEN === 'string';
  const legacyZhipuKeyDetected = typeof process.env.ZHIPUAI_API_KEY === 'string';

  if (runtimeOptions.llmProvider) {
    env.LLM_PROVIDER = runtimeOptions.llmProvider;
    env.AGILAI_ASSISTANT_PROVIDER = runtimeOptions.llmProvider;

    if (legacyBmadProviderDetected) {
      env.BMAD_ASSISTANT_PROVIDER = runtimeOptions.llmProvider;
    } else if (env.BMAD_ASSISTANT_PROVIDER === 'glm') {
      delete env.BMAD_ASSISTANT_PROVIDER;
    }

    if (runtimeOptions.llmProvider === 'glm') {
      const existingKey =
        env.AGILAI_GLM_API_KEY || env.BMAD_GLM_API_KEY || env.GLM_API_KEY || env.ZHIPUAI_API_KEY;
      const existingBase =
        env.AGILAI_GLM_BASE_URL || env.BMAD_GLM_BASE_URL || env.GLM_BASE_URL;
      const existingAuth =
        env.AGILAI_GLM_AUTH_TOKEN || env.BMAD_GLM_AUTH_TOKEN || env.GLM_AUTH_TOKEN;

      if (existingKey && !env.AGILAI_GLM_API_KEY) {
        env.AGILAI_GLM_API_KEY = existingKey;
      }
      if (existingBase && !env.AGILAI_GLM_BASE_URL) {
        env.AGILAI_GLM_BASE_URL = existingBase;
      }
      if (existingAuth && !env.AGILAI_GLM_AUTH_TOKEN) {
        env.AGILAI_GLM_AUTH_TOKEN = existingAuth;
      }

      if (legacyGlmApiKeyDetected && !env.GLM_API_KEY && existingKey) {
        env.GLM_API_KEY = existingKey;
      }
      if (legacyGlmBaseDetected && !env.GLM_BASE_URL && existingBase) {
        env.GLM_BASE_URL = existingBase;
      }
      if (legacyGlmAuthDetected && !env.GLM_AUTH_TOKEN && existingAuth) {
        env.GLM_AUTH_TOKEN = existingAuth;
      }

      if (legacyBmadApiKeyDetected && !env.BMAD_GLM_API_KEY && existingKey) {
        env.BMAD_GLM_API_KEY = existingKey;
      }
      if (legacyBmadBaseDetected && !env.BMAD_GLM_BASE_URL && existingBase) {
        env.BMAD_GLM_BASE_URL = existingBase;
      }
      if (legacyBmadAuthDetected && !env.BMAD_GLM_AUTH_TOKEN && existingAuth) {
        env.BMAD_GLM_AUTH_TOKEN = existingAuth;
      }

      if (legacyZhipuKeyDetected && !env.ZHIPUAI_API_KEY && existingKey) {
        env.ZHIPUAI_API_KEY = existingKey;
      }
    }
  }

  if (runtimeOptions.llmModel) {
    env.LLM_MODEL = runtimeOptions.llmModel;
  }

  return env;
};

// Get current package version
const packageJsonPath = path.join(__dirname, '..', 'package.json');
const currentVersion = JSON.parse(fs.readFileSync(packageJsonPath, 'utf8')).version;

const printHelp = () => {
  console.log(`
Agilai - Zero-knowledge AI orchestration (v${currentVersion})

Usage:
  npx agilai@latest <command> [options]

Options:
  --assistant=<assistant>    Launch specified CLI front-end (claude, codex, opencode)
  --llm-provider=<provider>  Override orchestrator LLM (claude, glm, openai, gemini)
  --llm-model=<model>        Force a specific model id for the orchestrator
  --glm                      Shortcut for --llm-provider=glm (uses ZHIPUAI_API_KEY)
  --anthropic                Shortcut for --llm-provider=claude

Commands:

  start                🚀 ONE-COMMAND SETUP: init + install + prompt for assistant choice
  init                 Initialize Agilai in current project
  chat                 Start conversational interface with Claude CLI (Anthropic/GLM)
  codex                Start conversational interface with Codex CLI
  opencode             Start conversational interface with OpenCode CLI

  install              Install Agilai globally
  build                Build MCP server
  test                 Run test suite
  validate             Validate configuration
  help                 Show this help message

Examples:

  npx agilai@latest start      # 🚀 Do everything in one command!
  npx agilai@latest start --assistant=claude --provider=glm
                                      # Skip prompts & launch Claude with GLM
  npx agilai@latest start --assistant=claude-glm
                                      # Combined flag also supported
  npx agilai@latest start --assistant=opencode
                                      # Skip the prompt and launch OpenCode
  npx agilai@latest start --glm
                                      # Use GLM with AGILAI_GLM_API_KEY (preferred)
  npx agilai@latest init       # Setup in current project
  npm run codex                        # Start conversation (after install)


Flags:
  Use --assistant and optionally --provider to skip prompts. Combine values like
  --assistant=claude-glm when preferred.


💡 Tip: Always use @latest to get the newest version:
   npx agilai@latest start

Environment:
  Set AGILAI_GLM_API_KEY (preferred) or legacy GLM_API_KEY/ZHIPUAI_API_KEY and optionally LLM_MODEL when using --glm.
  Use --anthropic or LLM_PROVIDER=claude to switch back to Anthropic defaults.

For more information: https://github.com/bacoco/Agilai
`);
};

const ASSISTANT_CHOICES = [
  {
    id: 'claude',
    providers: ['anthropic', 'glm'],
  },
  {
    id: 'codex',
    providers: ['anthropic'],
  },
  {
    id: 'opencode',
    providers: ['anthropic'],
  },
];

const findAssistantChoice = (id) =>
  ASSISTANT_CHOICES.find((choice) => choice.id === id);

const listAssistantIds = () => ASSISTANT_CHOICES.map(({ id }) => id);

const splitAssistantAndProvider = (value) => {
  if (!value) {
    return { assistant: undefined, provider: undefined };
  }

  const normalized = value.toLowerCase();
  const [assistantPart, ...providerParts] = normalized.split('-');
  const provider = providerParts.length > 0 ? providerParts.join('-') : undefined;

  return {
    assistant: assistantPart,
    provider,
  };
};

const OPTIONAL_MCP_SERVERS = [
  {
    id: 'chrome-devtools',
    label: 'Chrome DevTools bridge',
    description: 'Inspect and control active Chrome tabs via the DevTools protocol.',
    config: {
      command: 'npx',
      args: ['-y', '@modelcontextprotocol/server-chrome-devtools'],
      disabled: false,
    },
  },
  {
    id: 'shadcn',
    label: 'shadcn/ui component generator',
    description: 'Generate UI components from the shadcn library.',
    config: {
      command: 'npx',
      args: ['-y', '@modelcontextprotocol/server-shadcn'],
      disabled: false,
    },
  },
  {
    id: 'gitmcp',
    label: 'Git repository operations',
    description: 'Git operations and version control via MCP.',
    config: {
      command: 'npx',
      args: ['-y', 'gitmcp'],
      disabled: false,
    },
  },
];

const formatAssistantName = (value) =>
  value.charAt(0).toUpperCase() + value.slice(1);

const parseAssistantFromArgs = (currentArgs) => {
  let assistant;
  let provider;
  let providerExplicit = false;
  const sanitized = [];

  for (let index = 0; index < currentArgs.length; index += 1) {
    const arg = currentArgs[index];

    if (arg === '--assistant') {
      assistant = currentArgs[index + 1];
      index += 1;
      continue;
    }

    if (arg.startsWith('--assistant=')) {
      assistant = arg.split('=')[1];
      continue;
    }

    if (arg === '--provider') {
      provider = currentArgs[index + 1];
      index += 1;
      providerExplicit = true;
      continue;
    }

    if (arg.startsWith('--provider=')) {
      provider = arg.split('=')[1];
      providerExplicit = true;
      continue;
    }

    sanitized.push(arg);
  }

  if (assistant) {
    const { assistant: parsedAssistant, provider: combinedProvider } =
      splitAssistantAndProvider(assistant);
    assistant = parsedAssistant;
    if (!provider && combinedProvider) {
      provider = combinedProvider;
      providerExplicit = true;
    }
  }

  return {
    assistant: assistant ? assistant.toLowerCase() : undefined,
    provider: provider ? provider.toLowerCase() : undefined,
    providerExplicit,
    sanitized,
  };
};

const promptForAssistant = async () => {
  const rl = readline.createInterface({
    input: process.stdin,
    output: process.stdout,
  });

  const askQuestion = (prompt) =>
    new Promise((resolve, reject) => {
      const handleError = (error) => {
        rl.removeListener('error', handleError);
        reject(error);
      };

      rl.once('error', handleError);
      rl.question(prompt, (answer) => {
        rl.removeListener('error', handleError);
        resolve(answer);
      });
    });

  try {
    // eslint-disable-next-line no-constant-condition
    while (true) {
      const options = ASSISTANT_CHOICES.map((choice) => {
        const providersLabel =
          choice.providers.length > 1
            ? ` (${choice.providers.join('/')})`
            : '';
        return `${formatAssistantName(choice.id)}${providersLabel}`;
      }).join(' / ');

      const answer = (await askQuestion(
        `Which assistant should we launch? (${options}): `,
      ))
        .trim()
        .toLowerCase();

      if (!answer) {
        console.log('⚠️ No assistant selected. Please choose one.');
        continue;
      }

      const { assistant: selectedAssistant, provider: embeddedProvider } =
        splitAssistantAndProvider(answer);
      const choice = findAssistantChoice(selectedAssistant);

      if (!choice) {
        console.log('⚠️ Unrecognized selection. Please try again.');
        continue;
      }

      let provider = embeddedProvider;
      let providerExplicit = Boolean(embeddedProvider);

      if (provider && !choice.providers.includes(provider)) {
        console.log('⚠️ Unsupported provider for that assistant. Please try again.');
        continue;
      }

      if (!provider) {
        if (choice.providers.length === 1) {
          provider = choice.providers[0];
        } else {
          const providerAnswer = (await askQuestion(
            `Which provider should power ${formatAssistantName(choice.id)}? (${choice.providers.join(
              '/',
            )}): `,
          ))
            .trim()
            .toLowerCase();

          if (!providerAnswer) {
            console.log('⚠️ No provider selected. Please try again.');
            continue;
          }

          if (!choice.providers.includes(providerAnswer)) {
            console.log('⚠️ Unsupported provider. Please try again.');
            continue;
          }

          provider = providerAnswer;
          providerExplicit = true;
        }
      }

      return { assistant: choice.id, provider, providerExplicit };
    }
  } finally {
    try {
      rl.close();
    } catch {
      // Ignore cleanup errors
    }
  }
};

const determineAssistant = async (input = {}) => {
  if (typeof input === 'string' || input === undefined) {
    return determineAssistant({ assistant: input });
  }

  const { assistant: assistantFlag, provider: providerFlag, providerExplicit: providerExplicitFromInput } = input;
  if (assistantFlag) {
    const { assistant: normalizedAssistant, provider: combinedProvider } =
      splitAssistantAndProvider(assistantFlag);
    let provider = providerFlag || combinedProvider;
    let providerExplicit =
      Boolean(providerFlag) || (combinedProvider ? providerExplicitFromInput !== false : false);
    const choice = findAssistantChoice(normalizedAssistant);

    if (!choice) {
      console.error('⚠️ Unsupported assistant flag value:', assistantFlag);
      console.error('Valid options:', listAssistantIds().join(', '));
      process.exit(1);
      return; // For testing when exit is mocked
    }

    if (provider && !choice.providers.includes(provider)) {
      console.error(
        `⚠️ Unsupported provider "${provider}" for assistant "${normalizedAssistant}".`,
      );
      console.error(
        `Valid providers for ${normalizedAssistant}: ${choice.providers.join(', ')}`,
      );
      process.exit(1);
      return; // For testing when exit is mocked
    }

    if (!provider) {
      [provider] = choice.providers;
      providerExplicit = false;
    }

    return { assistant: choice.id, provider, providerExplicit };
  }

  if (!process.stdout.isTTY) {
    console.error(
      '⚠️ Non-interactive mode requires --assistant flag. Use: --assistant=claude, --assistant=claude-glm, or combine with --provider.',
    );
    process.exit(1);
    return; // For testing when exit is mocked
  }

  return promptForAssistant();
};

// Command handlers
const commands = {
  start: async () => {
    console.log('🚀 Starting Agilai setup...\n');

    consumeLlmOptionsFromArgs();

    // Determine assistant preference before installation begins
    const {
      assistant: assistantFlag,
      provider: providerFlag,
      providerExplicit,
      sanitized,
    } = parseAssistantFromArgs(args);
    args.splice(0, args.length, ...sanitized);
    const selection = await determineAssistant({
      assistant: assistantFlag,
      provider: providerFlag,
      providerExplicit,
    });

    // If selection is undefined, exit was called (possibly mocked in tests)
    if (!selection) {
      return;
    }

      const {
        assistant,
        provider,
        providerExplicit: providerWasExplicit,
      } = selection;
      const choice = findAssistantChoice(assistant);
      let resolvedProvider = provider;

    // Override provider to GLM when --glm flag is used, the assistant supports GLM,
    // and the user didn't explicitly select a different provider via --provider flag
    if (
      runtimeOptions.llmProvider === 'glm' &&
      choice?.providers.includes('glm') &&
      resolvedProvider !== 'glm' &&
        !providerWasExplicit
      ) {
        resolvedProvider = 'glm';
      }

    process.env.AGILAI_ASSISTANT_PROVIDER = resolvedProvider;
    if (process.env.BMAD_ASSISTANT_PROVIDER) {
      process.env.BMAD_ASSISTANT_PROVIDER = resolvedProvider;
    }

    if (process.stdout.isTTY) {
      console.log(
        '💡 We can optionally enable additional MCP servers (chrome-devtools, shadcn) during setup.',
      );
    }

    // Run init
    await commands.init();

    // Run npm install
    console.log('\n📦 Installing dependencies...\n');
    const install = spawn('npm', ['install'], {
      stdio: 'inherit',
      cwd: process.cwd(),
      shell: true,
    });

    await new Promise((resolve, reject) => {
      install.on('exit', (code) => {
        if (code === 0) {
          resolve();
        } else {
          reject(new Error('npm install failed'));
        }
      });
    });

    const assistantName = formatAssistantName(assistant);
    const providerLabel = resolvedProvider ? ` (${resolvedProvider})` : '';
    console.log(
      `\n🎯 Starting Agilai Orchestrator with ${assistantName}${providerLabel}...\n`,
    );

    if (assistant === 'claude') {
      await commands.chat();
      return;
    }

    if (assistant === 'opencode') {
      await commands.opencode();
      return;
    }

    await commands.codex();
  },

  init: async () => {
    console.log('🚀 Initializing Agilai...\n');

    const projectRoot = process.cwd();
    const packagePath = path.join(projectRoot, 'package.json');

    // Create package.json if it doesn't exist
    if (!fs.existsSync(packagePath)) {
      console.log('📦 Creating package.json...');
      const defaultPackage = {
        name: path.basename(projectRoot),
        version: '1.0.0',
        description: 'Project powered by Agilai',
        scripts: {},
        keywords: [],
        author: '',
        license: 'ISC',
      };
      fs.writeFileSync(packagePath, JSON.stringify(defaultPackage, null, 2) + '\n');
      console.log('✅ Created package.json');
    }

    // Create .agilai directory
    const agilaiDir = path.join(projectRoot, '.agilai');
    if (!fs.existsSync(agilaiDir)) {
      fs.mkdirSync(agilaiDir, { recursive: true });
      console.log('✅ Created .agilai directory');
    }

    // Create .claude directory for MCP config
    const claudeDir = path.join(projectRoot, '.claude');
    if (!fs.existsSync(claudeDir)) {
      fs.mkdirSync(claudeDir, { recursive: true });
      console.log('✅ Created .claude directory');
    }

    // Create MCP config (inline template since we might be running from npx cache)
    // Use .mcp.json in project root for better Claude CLI compatibility
    const mcpConfigDest = path.join(projectRoot, '.mcp.json');
    let mcpConfig = { mcpServers: {} };
    let hadExistingMcpConfig = false;
    if (fs.existsSync(mcpConfigDest)) {
      try {
        const parsed = JSON.parse(fs.readFileSync(mcpConfigDest, 'utf8'));
        if (parsed && typeof parsed === 'object' && parsed.mcpServers) {
          // Preserve all top-level keys (logging, environment, etc.), not just mcpServers
          mcpConfig = { ...parsed };
          mcpConfig.mcpServers = { ...parsed.mcpServers };
          hadExistingMcpConfig = true;
        }
      } catch (error) {
        console.warn('⚠️ Failed to parse existing MCP configuration. Rebuilding from defaults.');
      }
    }

    const orchestratorKey = 'agilai-invisible-orchestrator';
    const orchestratorArgs = ['-e', "require('agilai/dist/mcp/mcp/server.js')"];
    const legacyOrchestratorArgs = new Set([
      'dist/mcp/mcp/server.js',
      './node_modules/agilai/dist/mcp/mcp/server.js',
    ]);
    const orchestratorConfig = {
      command: 'node',
<<<<<<< HEAD
      args: ['-e', "require(require('path').resolve(__dirname, 'dist','mcp','mcp','server.js'))"],
=======
      args: [...orchestratorArgs],
>>>>>>> a56915f8
      disabled: false,
    };

    if (!mcpConfig.mcpServers[orchestratorKey]) {
      mcpConfig.mcpServers[orchestratorKey] = orchestratorConfig;
      console.log('✅ Added Agilai orchestrator MCP server');
    } else {
      // Ensure orchestrator is enabled during re-init (user may have disabled it)
      const existing = mcpConfig.mcpServers[orchestratorKey];
      existing.disabled = false;
      existing.command = 'node';

      if (!Array.isArray(existing.args) || existing.args.length === 0) {
        existing.args = [...orchestratorArgs];
      } else if (
        existing.args.length === 1 &&
        typeof existing.args[0] === 'string' &&
        legacyOrchestratorArgs.has(existing.args[0])
      ) {
        existing.args = [...orchestratorArgs];
      }
    }

    const promptYesNo = async (question) => {
      if (!process.stdout.isTTY) {
        return false;
      }

      return new Promise((resolve, reject) => {
        const rl = readline.createInterface({
          input: process.stdin,
          output: process.stdout,
        });

        let cleanedUp = false;
        const cleanup = () => {
          if (cleanedUp) return;
          cleanedUp = true;
          try {
            rl.close();
          } catch {
            // ignore cleanup errors
          }
        };

        rl.on('error', (error) => {
          cleanup();
          reject(error);
        });

        rl.question(`${question} (y/N): `, (answer) => {
          cleanup();
          const normalized = (answer || '').trim().toLowerCase();
          resolve(normalized === 'y' || normalized === 'yes');
        });
      });
    };

    const optionalServerPromptsNeeded = OPTIONAL_MCP_SERVERS.filter(
      ({ id }) => !mcpConfig.mcpServers[id],
    );

    if (optionalServerPromptsNeeded.length > 0) {
      if (process.stdout.isTTY) {
        console.log('\n✨ Optional MCP servers available:');
        for (const server of optionalServerPromptsNeeded) {
          console.log(`   • ${server.label} — ${server.description}`);
        }
        console.log('');
      } else {
        console.log(
          'ℹ️ Optional MCP servers detected, but prompts are skipped in non-interactive mode.',
        );
      }
    }

    for (const optional of OPTIONAL_MCP_SERVERS) {
      if (mcpConfig.mcpServers[optional.id]) {
        continue;
      }

      let shouldAdd = false;
      try {
        shouldAdd = await promptYesNo(`Would you like to enable the ${optional.label}?`);
      } catch (error) {
        console.warn(
          `⚠️ Skipping ${optional.label} prompt due to an input error: ${error.message || error}`,
        );
      }

      if (shouldAdd) {
        mcpConfig.mcpServers[optional.id] = { ...optional.config };
        console.log(`✅ Added optional MCP server: ${optional.label}`);
      } else {
        console.log(`⏭️ Skipped optional MCP server: ${optional.label}`);
      }
    }

    fs.writeFileSync(mcpConfigDest, JSON.stringify(mcpConfig, null, 2) + '\n');
    console.log(
      hadExistingMcpConfig
        ? '✅ Updated MCP configuration with selected servers'
        : '✅ Created MCP configuration',
    );

    // Create docs directory
    const docsDir = path.join(projectRoot, 'docs');
    if (!fs.existsSync(docsDir)) {
      fs.mkdirSync(docsDir, { recursive: true });
      console.log('✅ Created docs directory');
    }

    // Add to package.json scripts
    const packageJson = JSON.parse(fs.readFileSync(packagePath, 'utf8'));
    packageJson.scripts = packageJson.scripts || {};

    const scriptsToAdd = {
      agilai: 'agilai start',
      codex: 'agilai codex',
      'agilai:codex': 'agilai codex',
      'agilai:claude': 'agilai chat',
      'agilai:opencode': 'agilai opencode',
      'agilai:build': 'agilai build',
    };

    let scriptsAdded = false;
    for (const [key, value] of Object.entries(scriptsToAdd)) {
      if (!packageJson.scripts[key]) {
        packageJson.scripts[key] = value;
        scriptsAdded = true;
      }
    }

    if (scriptsAdded) {
      fs.writeFileSync(packagePath, JSON.stringify(packageJson, null, 2) + '\n');
      console.log('✅ Added npm scripts to package.json');
    }

    // Add agilai as a dependency
    const desiredDependencyVersion = `^${currentVersion}`;
    const existingDependencyVersion =
      packageJson.dependencies && packageJson.dependencies.agilai;
    const needsDependencyUpdate = existingDependencyVersion !== desiredDependencyVersion;

    if (needsDependencyUpdate) {
      packageJson.dependencies = packageJson.dependencies || {};
      packageJson.dependencies.agilai = desiredDependencyVersion;
      fs.writeFileSync(packagePath, JSON.stringify(packageJson, null, 2) + '\n');
      console.log(`✅ Ensured agilai@${desiredDependencyVersion} is listed in dependencies`);
    }

    // Only create components.json if shadcn MCP server is enabled
    const shadcnEnabled = mcpConfig.mcpServers.shadcn && !mcpConfig.mcpServers.shadcn.disabled;
    if (shadcnEnabled) {
      const componentsPath = path.join(projectRoot, 'components.json');

      // Auto-detect project configuration for smart defaults
      const detectProjectConfig = () => {
        const config = {
          cssPath: 'app/globals.css',
          tailwindConfig: 'tailwind.config.ts',
          useTsx: true,
          useRsc: true,
        };

        // Detect CSS location (common Next.js paths)
        const cssCandidates = [
          'app/globals.css',
          'src/app/globals.css',
          'styles/globals.css',
          'src/styles/globals.css',
        ];
        for (const candidate of cssCandidates) {
          if (fs.existsSync(path.join(projectRoot, candidate))) {
            config.cssPath = candidate;
            break;
          }
        }

        // Detect Tailwind config variant (.ts vs .js)
        if (fs.existsSync(path.join(projectRoot, 'tailwind.config.js'))) {
          config.tailwindConfig = 'tailwind.config.js';
        } else if (fs.existsSync(path.join(projectRoot, 'tailwind.config.cjs'))) {
          config.tailwindConfig = 'tailwind.config.cjs';
        } else if (fs.existsSync(path.join(projectRoot, 'tailwind.config.mjs'))) {
          config.tailwindConfig = 'tailwind.config.mjs';
        }
        // Default to .ts if nothing found (assume TypeScript project)

        // Detect TypeScript usage
        const hasTsConfig = fs.existsSync(path.join(projectRoot, 'tsconfig.json'));
        const hasTypeScriptDep = fs.existsSync(packagePath) &&
          (() => {
            try {
              const pkg = JSON.parse(fs.readFileSync(packagePath, 'utf8'));
              return (pkg.dependencies && pkg.dependencies.typescript) ||
                     (pkg.devDependencies && pkg.devDependencies.typescript);
            } catch {
              return false;
            }
          })();
        config.useTsx = hasTsConfig || hasTypeScriptDep;

        // Detect Next.js App Router vs Pages Router for RSC
        const hasAppDir = fs.existsSync(path.join(projectRoot, 'app')) ||
                         fs.existsSync(path.join(projectRoot, 'src/app'));
        const hasPagesDir = fs.existsSync(path.join(projectRoot, 'pages')) ||
                           fs.existsSync(path.join(projectRoot, 'src/pages'));
        config.useRsc = hasAppDir || !hasPagesDir; // Default to RSC unless Pages Router is clearly used

        return config;
      };

      // Validate shadcn prerequisites
      const validateShadcnPrerequisites = () => {
        const warnings = [];

        try {
          const pkg = JSON.parse(fs.readFileSync(packagePath, 'utf8'));
          const allDeps = { ...pkg.dependencies, ...pkg.devDependencies };

          // Check for Next.js (shadcn primarily targets Next.js)
          if (!allDeps.next && !allDeps.react) {
            warnings.push('Neither Next.js nor React detected. shadcn components require React.');
          }

          // Check for Tailwind CSS
          if (!allDeps.tailwindcss) {
            warnings.push('Tailwind CSS not detected. shadcn components require Tailwind CSS.');
          }
        } catch {
          // If we can't read package.json, skip validation (it was just created)
        }

        return warnings;
      };

      const detectedConfig = detectProjectConfig();
      const validationWarnings = validateShadcnPrerequisites();

      // Show validation warnings if any
      if (validationWarnings.length > 0) {
        console.warn('\n⚠️ shadcn prerequisites check:');
        for (const warning of validationWarnings) {
          console.warn(`   • ${warning}`);
        }
        console.warn('   You may need to install these dependencies for shadcn to work properly.\n');
      }

      const shadcnConfig = {
        $schema: 'https://ui.shadcn.com/schema.json',
        style: 'new-york',
        rsc: detectedConfig.useRsc,
        tsx: detectedConfig.useTsx,
        tailwind: {
          config: detectedConfig.tailwindConfig,
          css: detectedConfig.cssPath,
          baseColor: 'zinc',
          cssVariables: true,
        },
        aliases: {
          components: '@/components',
          utils: '@/lib/utils',
        },
        registries: {
          '@originui': 'https://originui.com/r/components.json',
          '@aceternity': 'https://aceternity.com/r/components.json',
          '@magicui': 'https://magicui.design/r/components.json',
        },
      };

      if (!fs.existsSync(componentsPath)) {
        fs.writeFileSync(componentsPath, JSON.stringify(shadcnConfig, null, 2) + '\n');
        console.log('✅ Created shadcn components.json (New York preset)');
        if (detectedConfig.cssPath !== 'app/globals.css' ||
            detectedConfig.tailwindConfig !== 'tailwind.config.ts') {
          console.log(`   📍 Detected paths: ${detectedConfig.cssPath}, ${detectedConfig.tailwindConfig}`);
        }
      } else {
        console.warn('⚠️ components.json already exists. Leaving the current shadcn configuration untouched.');
      }
    } else {
      console.log('ℹ️ Skipped shadcn components.json creation (shadcn MCP server disabled).');
    }

    console.log(`
✨ Agilai initialized successfully!

Next steps:
  1. Install dependencies:
     npm install


  2. Install Codex CLI if not already installed:
     https://platform.openai.com/docs/guides/codex

  3. Start chatting:
     npm run agilai:codex


For detailed documentation, visit:
  https://github.com/bacoco/Agilai
`);
  },

  codex: async () => {
    consumeLlmOptionsFromArgs();

    const localInstall = path.join(process.cwd(), 'node_modules', 'agilai');
    const codexScript = fs.existsSync(localInstall)
      ? path.join(localInstall, 'bin', 'agilai-codex')
      : path.join(__dirname, 'agilai-codex');

    if (!fs.existsSync(codexScript)) {
      console.error('❌ Agilai not found. Please run "npm install" first.');
      console.error('   Or initialize with: npx agilai init && npm install');
      process.exit(1);
    }

    const child = spawn('node', [codexScript, ...args], {
      stdio: 'inherit',
      cwd: process.cwd(),
      env: buildSpawnEnv(),
    });

    child.on('error', (error) => {
      console.error('❌ Failed to launch Codex CLI:', error.message);
      process.exit(1);
    });

    child.on('exit', (code) => {
      process.exit(code || 0);
    });
  },

  chat: async () => {
    consumeLlmOptionsFromArgs();

    // Check if agilai is installed locally first
    const localInstall = path.join(process.cwd(), 'node_modules', 'agilai');
    const chatScript = fs.existsSync(localInstall)
      ? path.join(localInstall, 'bin', 'agilai-claude')
      : path.join(__dirname, 'agilai-claude');

    if (!fs.existsSync(chatScript)) {
      console.error('❌ Agilai not found. Please run "npm install" first.');
      console.error('   Or initialize with: npx agilai init && npm install');
      process.exit(1);
    }

    await ensureClaudeEnvironment({ projectRoot: process.cwd(), userArgs: args });

    // Merge runtime LLM flags with Anthropic-compatible GLM env when active
    const baseEnv = buildSpawnEnv();
    const { env: glmCompatEnv, isGlm } = buildAssistantSpawnEnv();
    const chatEnv = isGlm ? { ...baseEnv, ...glmCompatEnv } : baseEnv;

    const child = spawn('node', [chatScript, ...args], {
      stdio: 'inherit',
      cwd: process.cwd(),
      env: chatEnv,
    });

    child.on('error', (error) => {
      console.error('❌ Failed to launch Claude CLI:', error.message);
      process.exit(1);
    });

    child.on('exit', (code) => {
      process.exit(code || 0);
    });
  },

  opencode: async () => {
    const { env: opencodeEnv, isGlm } = buildAssistantSpawnEnv();

    if (isGlm) {
      console.log('🌐 GLM mode active: routing OpenCode CLI through configured GLM endpoint.');
    }

    const child = spawn('opencode', args, {
      stdio: 'inherit',
      cwd: process.cwd(),
      shell: false,
      env: opencodeEnv,
    });

    child.on('error', (error) => {
      console.error('❌ Failed to launch OpenCode CLI:', error.message);
      console.error('   Make sure OpenCode is installed and in your PATH.');
      console.error('   Visit: https://github.com/openchatai/opencode for installation instructions');
      process.exit(1);
    });

    child.on('exit', (code) => {
      process.exit(code || 0);
    });
  },

  install: async () => {
    console.log('📦 Installing Agilai globally...\n');

    const child = spawn('npm', ['install', '-g', 'agilai'], {
      stdio: 'inherit',
      shell: true,
    });

    child.on('exit', (code) => {
      if (code === 0) {
        console.log('\n✅ Agilai installed globally!');
        console.log('You can now use: agilai <command>');
      }
      process.exit(code || 0);
    });
  },

  build: async () => {
    console.log('🔨 Building MCP server...\n');

    // Check if running from local install or global/npx
    const localInstall = path.join(process.cwd(), 'node_modules', 'agilai');
    const rootDir = fs.existsSync(localInstall) ? localInstall : path.join(__dirname, '..');

    // The MCP server is already pre-built in dist/, but we'll check TypeScript is available
    const packagedEntryCandidates = [
      path.join(rootDir, 'dist', 'mcp', 'mcp', 'server.js'),
      path.join(rootDir, 'dist', 'mcp', 'server.js'),
    ];
    const resolvedPackagedEntry = packagedEntryCandidates.find((candidate) =>
      fs.existsSync(candidate),
    );

    if (resolvedPackagedEntry) {
      console.log('✅ MCP server already built and ready!');
      console.log(`   Entry point: ${resolvedPackagedEntry}`);
      return;
    }

    // If not found, try to build it
    const child = spawn('npm', ['run', 'build:mcp'], {
      stdio: 'inherit',
      cwd: rootDir,
      shell: true,
    });

    child.on('exit', (code) => {
      if (code === 0) {
        const builtEntry = packagedEntryCandidates.find((candidate) =>
          fs.existsSync(candidate),
        );
        console.log('\n✅ MCP server built successfully!');
        if (builtEntry) {
          console.log(`   Entry point: ${builtEntry}`);
        }
      }
      process.exit(code || 0);
    });
  },

  test: async () => {
    const rootDir = path.join(__dirname, '..');
    const child = spawn('npm', ['test'], {
      stdio: 'inherit',
      cwd: rootDir,
      shell: true,
    });

    child.on('exit', (code) => {
      process.exit(code || 0);
    });
  },

  validate: async () => {
    const rootDir = path.join(__dirname, '..');
    const child = spawn('npm', ['run', 'validate'], {
      stdio: 'inherit',
      cwd: rootDir,
      shell: true,
    });

    child.on('exit', (code) => {
      process.exit(code || 0);
    });
  },

  help: () => {
    // Show help message
    printHelp();
  },
};

const setRuntimeContext = (nextCommand, nextArgs = [], options = {}) => {
  command = nextCommand;
  args = Array.isArray(nextArgs) ? [...nextArgs] : [];
  runtimeOptions = { ...createDefaultRuntimeOptions(), ...(options.runtimeOptions || {}) };
};

const run = (argv = process.argv) => {
  runtimeOptions = createDefaultRuntimeOptions();
  [, , command, ...args] = argv;

  if (!command || command === '--help' || command === '-h') {
    printHelp();
    return Promise.resolve();
  }

  const handler = commands[command];
  if (!handler) {
    console.error(`❌ Unknown command: ${command}`);
    console.log('Run "npx agilai help" for usage information.');
    process.exit(1);
  }

  try {
    const result = handler();
    if (result && typeof result.then === 'function') {
      return result.catch((error) => {
        console.error('❌ Error:', error.message);
        process.exit(1);
      });
    }

    return Promise.resolve(result);
  } catch (error) {
    console.error('❌ Error:', error.message);
    process.exit(1);
    return Promise.resolve();
  }
};

// Run integrity check only when executed directly (not when imported for testing)
// This ensures the CLI validates package integrity at runtime while allowing
// tests to import and mock functions without triggering validation
if (require.main === module) {
  // Skip integrity check during installation to avoid confusing warnings
  const skipIntegrityCheck = process.argv.includes('start') || process.argv.includes('init');
  if (!skipIntegrityCheck) {
    runIntegrityPreflight(packageRoot, { silentOnMatch: true });
  }

  run().catch((error) => {
    console.error('❌ Error:', error.message);
    process.exit(1);
  });
}

module.exports = {
  commands,
  determineAssistant,
  parseAssistantFromArgs,
  printHelp,
  run,
  runIntegrityPreflight,
  setRuntimeContext,
};<|MERGE_RESOLUTION|>--- conflicted
+++ resolved
@@ -1131,11 +1131,7 @@
     ]);
     const orchestratorConfig = {
       command: 'node',
-<<<<<<< HEAD
       args: ['-e', "require(require('path').resolve(__dirname, 'dist','mcp','mcp','server.js'))"],
-=======
-      args: [...orchestratorArgs],
->>>>>>> a56915f8
       disabled: false,
     };
 
