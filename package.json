{
  "$schema": "https://json.schemastore.org/package.json",
  "name": "bmad-invisible",
  "version": "1.3.0",
  "description": "Invisible orchestrator layer for BMAD-METHOD™",
  "keywords": [
    "agile",
    "ai",
    "orchestrator",
    "development",
    "methodology",
    "agents",
    "bmad",
    "invisible",
    "zero-knowledge"
  ],
  "repository": {
    "type": "git",
    "url": "git+https://github.com/bacoco/BMAD-invisible.git"
  },
  "license": "MIT",
  "author": "Loic Bacoco",
  "main": "tools/cli.js",
  "bin": {
    "bmad-invisible": "bin/bmad-invisible",
<<<<<<< HEAD
    "bmad-invisible-codex": "bin/bmad-codex"
=======

    
    "bmad-invisible-codex": "dist/codex/codex-server.js"

    
>>>>>>> 6645d4f9
  },
  "scripts": {
    "bmad:codex": "bmad-invisible-codex chat",
    "build": "node tools/cli.js build",
    "build:agents": "node tools/cli.js build --agents-only",
    "build:mcp": "tsc -p mcp/tsconfig.json && tsc -p tsconfig.codex.json",
    "build:teams": "node tools/cli.js build --teams-only",
    "chat": "node bin/bmad-chat",
    "codex": "node bin/bmad-codex",
    "fix": "npm run format && npm run lint:fix",
    "flatten": "node tools/flattener/main.js",
    "format": "prettier --write \"**/*.{js,cjs,mjs,json,md,yaml}\"",
    "format:check": "prettier --check \"**/*.{js,cjs,mjs,json,md,yaml}\"",
    "postinstall": "npm run build:mcp 2>/dev/null || true",
    "install:bmad": "node tools/installer/bin/bmad.js install",
    "lint": "eslint . --ext .js,.cjs,.mjs,.yaml --max-warnings=0",
    "lint:fix": "eslint . --ext .js,.cjs,.mjs,.yaml --fix",
    "list:agents": "node tools/cli.js list:agents",
    "mcp": "node dist/mcp/mcp/server.js",
    "pre-release": "npm run validate && npm run format:check && npm run lint",
    "prepare": "husky",
    "preview:release": "node tools/preview-release-notes.js",
    "release:major": "gh workflow run \"Manual Release\" -f version_bump=major",
    "release:minor": "gh workflow run \"Manual Release\" -f version_bump=minor",
    "release:patch": "gh workflow run \"Manual Release\" -f version_bump=patch",
    "release:watch": "gh run watch",
    "setup:hooks": "chmod +x tools/setup-hooks.sh && ./tools/setup-hooks.sh",
    "test": "jest --runInBand",
    "validate": "node tools/cli.js validate",
    "version:all": "node tools/bump-all-versions.js",
    "version:all:major": "node tools/bump-all-versions.js major",
    "version:all:minor": "node tools/bump-all-versions.js minor",
    "version:all:patch": "node tools/bump-all-versions.js patch",
    "version:expansion": "node tools/bump-expansion-version.js",
    "version:expansion:all": "node tools/bump-all-versions.js",
    "version:expansion:all:major": "node tools/bump-all-versions.js major",
    "version:expansion:all:minor": "node tools/bump-all-versions.js minor",
    "version:expansion:all:patch": "node tools/bump-all-versions.js patch",
    "version:expansion:set": "node tools/update-expansion-version.js",
    "version:major": "node tools/version-bump.js major",
    "version:minor": "node tools/version-bump.js minor",
    "version:patch": "node tools/version-bump.js patch"
  },
  "lint-staged": {
    "**/*.{js,cjs,mjs}": [
      "eslint --fix --max-warnings=0 --no-warn-ignored",
      "prettier --write"
    ],
    "**/*.yaml": [
      "eslint --fix",
      "prettier --write"
    ],
    "**/*.{json,md}": [
      "prettier --write"
    ]
  },
  "dependencies": {
    "@kayvan/markdown-tree-parser": "^1.6.1",
    "chalk": "^4.1.2",
    "commander": "^14.0.0",
    "comment-json": "^4.2.5",
    "fs-extra": "^11.3.1",
    "glob": "^11.0.3",
    "ignore": "^7.0.5",
    "inquirer": "^8.2.6",
    "js-yaml": "^4.1.0",
    "ora": "^5.4.1",
    "semver": "^7.7.2"
  },
  "devDependencies": {
    "@eslint/js": "^9.34.0",
    "@modelcontextprotocol/sdk": "^1.18.2",
    "@semantic-release/changelog": "6.0.3",
    "@semantic-release/git": "^10.0.1",
    "@types/jest": "^29.5.12",
    "eslint": "^9.34.0",
    "eslint-config-prettier": "^10.1.8",
    "eslint-plugin-n": "^17.21.3",
    "eslint-plugin-unicorn": "^60.0.0",
    "eslint-plugin-yml": "^1.18.0",
    "husky": "^9.1.7",
    "jest": "^30.0.5",
    "lint-staged": "^16.1.5",
    "prettier": "^3.6.2",
    "prettier-plugin-packagejson": "^2.5.19",
    "semantic-release": "24.2.7",
    "ts-node": "^10.9.2",
    "typescript": "^5.4.5",
    "yaml-eslint-parser": "^1.3.0",
    "yaml-lint": "^1.7.0",
    "zod": "^3.23.8"
  },
  "engines": {
    "node": ">=20.10.0"
  },
  "publishConfig": {
    "access": "public"
  }
}<|MERGE_RESOLUTION|>--- conflicted
+++ resolved
@@ -23,15 +23,9 @@
   "main": "tools/cli.js",
   "bin": {
     "bmad-invisible": "bin/bmad-invisible",
-<<<<<<< HEAD
+
     "bmad-invisible-codex": "bin/bmad-codex"
-=======
 
-    
-    "bmad-invisible-codex": "dist/codex/codex-server.js"
-
-    
->>>>>>> 6645d4f9
   },
   "scripts": {
     "bmad:codex": "bmad-invisible-codex chat",
