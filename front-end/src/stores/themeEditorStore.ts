import { create } from 'zustand';
import { immer } from 'zustand/middleware/immer';
import type {
  ThemeConfiguration,
  ThemeColors,
  ThemeTypography,
  ThemeTab,
  PreviewViewport,
} from '../types/theme';
import { apiClient } from '../api/client';

const MAX_HISTORY = 100;

interface ThemeEditorState {
  currentTheme: ThemeConfiguration;
  activeTab: ThemeTab;
  previewMode: 'light' | 'dark';
  previewViewport: PreviewViewport;
  history: ThemeConfiguration[];
  historyIndex: number;
  isSaving: boolean;
  isExporting: boolean;
  savedThemes: ThemeConfiguration[];

  updateColors: (colors: Partial<ThemeColors>) => void;
  updateTypography: (typography: Partial<ThemeTypography>) => void;
  updateBorderRadius: (borderRadius: Partial<ThemeConfiguration['borderRadius']>) => void;
  updateSpacing: (spacing: Partial<ThemeConfiguration['spacing']>) => void;
  updateShadows: (shadows: Partial<ThemeConfiguration['shadows']>) => void;
  updateAnimations: (animations: Partial<ThemeConfiguration['animations']>) => void;
  setActiveTab: (tab: ThemeTab) => void;
  setPreviewMode: (mode: 'light' | 'dark') => void;
  setPreviewViewport: (viewport: PreviewViewport) => void;
  setTheme: (theme: ThemeConfiguration) => void;
  undo: () => void;
  redo: () => void;
  reset: () => void;
  saveTheme: (projectId: string) => Promise<void>;
  loadThemes: (projectId: string) => Promise<void>;
  deleteTheme: (projectId: string, themeId: string) => Promise<void>;
}

<<<<<<< HEAD
const cloneTheme = (theme: ThemeConfiguration): ThemeConfiguration => ({
  ...theme,
  colors: { ...theme.colors },
  typography: {
    ...theme.typography,
    fontFamily: {
      ...theme.typography.fontFamily,
      sans: [...theme.typography.fontFamily.sans],
      serif: [...theme.typography.fontFamily.serif],
      mono: [...theme.typography.fontFamily.mono],
    },
    fontSize: { ...theme.typography.fontSize },
    fontWeight: { ...theme.typography.fontWeight },
    lineHeight: { ...theme.typography.lineHeight },
    letterSpacing: { ...theme.typography.letterSpacing },
  },
  borderRadius: { ...theme.borderRadius },
  spacing: {
    ...theme.spacing,
    scale: [...theme.spacing.scale],
  },
  shadows: { ...theme.shadows },
  animations: {
    ...theme.animations,
    duration: { ...theme.animations.duration },
    easing: { ...theme.animations.easing },
  },
  createdAt: new Date(theme.createdAt),
  updatedAt: new Date(theme.updatedAt),
  tags: [...theme.tags],
});

const defaultTheme: ThemeConfiguration = {
=======
// Factory function to create a fresh default theme to prevent mutation
const createDefaultTheme = (): ThemeConfiguration => ({
>>>>>>> ad01b837
  id: 'default',
  projectId: '',
  name: 'Default Theme',
  version: '1.0.0',
  mode: 'light',
  baseTheme: 'default',
  colors: {
    background: '#ffffff',
    foreground: '#020817',
    card: '#ffffff',
    cardForeground: '#020817',
    popover: '#ffffff',
    popoverForeground: '#020817',
    primary: '#0f172a',
    primaryForeground: '#f8fafc',
    secondary: '#f1f5f9',
    secondaryForeground: '#0f172a',
    muted: '#f1f5f9',
    mutedForeground: '#64748b',
    accent: '#f1f5f9',
    accentForeground: '#0f172a',
    destructive: '#ef4444',
    destructiveForeground: '#f8fafc',
    border: '#e2e8f0',
    input: '#e2e8f0',
    ring: '#020817',
    chart1: '#3b82f6',
    chart2: '#10b981',
    chart3: '#f59e0b',
    chart4: '#ef4444',
    chart5: '#8b5cf6',
  },
  typography: {
    fontFamily: {
      sans: ['Inter', 'system-ui', 'sans-serif'],
      serif: ['Georgia', 'serif'],
      mono: ['Fira Code', 'monospace'],
    },
    fontSize: {
      base: '16px',
      scale: 1.25,
    },
    fontWeight: {
      normal: 400,
      medium: 500,
      semibold: 600,
      bold: 700,
    },
    lineHeight: {
      tight: 1.25,
      normal: 1.5,
      relaxed: 1.75,
    },
    letterSpacing: {
      tight: '-0.025em',
      normal: '0',
      wide: '0.025em',
    },
  },
  borderRadius: {
    default: '0.5rem',
    sm: '0.25rem',
    md: '0.5rem',
    lg: '0.75rem',
    xl: '1rem',
    full: '9999px',
  },
  spacing: {
    base: '4px',
    scale: [0, 4, 8, 12, 16, 24, 32, 48, 64, 96],
  },
  shadows: {
    sm: '0 1px 2px 0 rgb(0 0 0 / 0.05)',
    md: '0 4px 6px -1px rgb(0 0 0 / 0.1)',
    lg: '0 10px 15px -3px rgb(0 0 0 / 0.1)',
    xl: '0 20px 25px -5px rgb(0 0 0 / 0.1)',
    xxl: '0 25px 50px -12px rgb(0 0 0 / 0.25)',
  },
  animations: {
    duration: {
      fast: '150ms',
      normal: '250ms',
      slow: '400ms',
    },
    easing: {
      default: 'cubic-bezier(0.4, 0, 0.2, 1)',
      in: 'cubic-bezier(0.4, 0, 1, 1)',
      out: 'cubic-bezier(0, 0, 0.2, 1)',
      inOut: 'cubic-bezier(0.4, 0, 0.2, 1)',
    },
  },
  createdAt: new Date(),
  updatedAt: new Date(),
  isDefault: true,
  tags: [],
});

// Helper function to add to history with limit and deep cloning
const addToHistory = (state: any) => {
  // Truncate future history if we edited after undo
  if (state.historyIndex < state.history.length - 1) {
    state.history = state.history.slice(0, state.historyIndex + 1);
  }

  // Add deep clone to history
  state.history.push(structuredClone(state.currentTheme));

  // Enforce history limit
  if (state.history.length > MAX_HISTORY) {
    state.history = state.history.slice(-MAX_HISTORY);
  }

  state.historyIndex = state.history.length - 1;
};

// Helper to normalize date fields from API
const normalizeDates = (theme: any): ThemeConfiguration => ({
  ...theme,
  createdAt: theme.createdAt ? new Date(theme.createdAt) : new Date(),
  updatedAt: theme.updatedAt ? new Date(theme.updatedAt) : new Date(),
});

export const useThemeEditorStore = create<ThemeEditorState>()(
  immer((set, get) => ({
<<<<<<< HEAD
    currentTheme: cloneTheme(defaultTheme),
    activeTab: 'colors',
    previewMode: 'light',
    previewViewport: 'desktop',
    history: [cloneTheme(defaultTheme)],
=======
    currentTheme: createDefaultTheme(),
    activeTab: 'colors',
    previewMode: 'light',
    previewViewport: 'desktop',
    history: [structuredClone(createDefaultTheme())],
>>>>>>> ad01b837
    historyIndex: 0,
    isSaving: false,
    isExporting: false,
    savedThemes: [],

    updateColors: (colors) =>
      set((state) => {
        state.currentTheme.colors = { ...state.currentTheme.colors, ...colors };
        state.currentTheme.updatedAt = new Date();
<<<<<<< HEAD
        state.history.push(cloneTheme(state.currentTheme));
        state.historyIndex = state.history.length - 1;
=======
        addToHistory(state);
>>>>>>> ad01b837
      }),

    updateTypography: (typography) =>
      set((state) => {
        state.currentTheme.typography = { ...state.currentTheme.typography, ...typography };
        state.currentTheme.updatedAt = new Date();
<<<<<<< HEAD
        state.history.push(cloneTheme(state.currentTheme));
        state.historyIndex = state.history.length - 1;
=======
        addToHistory(state);
>>>>>>> ad01b837
      }),

    updateBorderRadius: (borderRadius) =>
      set((state) => {
        state.currentTheme.borderRadius = { ...state.currentTheme.borderRadius, ...borderRadius };
        state.currentTheme.updatedAt = new Date();
<<<<<<< HEAD
        state.history.push(cloneTheme(state.currentTheme));
        state.historyIndex = state.history.length - 1;
=======
        addToHistory(state);
>>>>>>> ad01b837
      }),

    updateSpacing: (spacing) =>
      set((state) => {
        state.currentTheme.spacing = { ...state.currentTheme.spacing, ...spacing };
        state.currentTheme.updatedAt = new Date();
<<<<<<< HEAD
        state.history.push(cloneTheme(state.currentTheme));
        state.historyIndex = state.history.length - 1;
=======
        addToHistory(state);
>>>>>>> ad01b837
      }),

    updateShadows: (shadows) =>
      set((state) => {
        state.currentTheme.shadows = { ...state.currentTheme.shadows, ...shadows };
        state.currentTheme.updatedAt = new Date();
<<<<<<< HEAD
        state.history.push(cloneTheme(state.currentTheme));
        state.historyIndex = state.history.length - 1;
=======
        addToHistory(state);
>>>>>>> ad01b837
      }),

    updateAnimations: (animations) =>
      set((state) => {
        state.currentTheme.animations = { ...state.currentTheme.animations, ...animations };
        state.currentTheme.updatedAt = new Date();
<<<<<<< HEAD
        state.history.push(cloneTheme(state.currentTheme));
        state.historyIndex = state.history.length - 1;
=======
        addToHistory(state);
>>>>>>> ad01b837
      }),

    setActiveTab: (tab) =>
      set((state) => {
        state.activeTab = tab;
      }),

    setPreviewMode: (mode) =>
      set((state) => {
        state.previewMode = mode;
      }),

    setPreviewViewport: (viewport) =>
      set((state) => {
        state.previewViewport = viewport;
      }),

    setTheme: (theme) =>
      set((state) => {
<<<<<<< HEAD
        state.currentTheme = cloneTheme(theme);
        state.history = [cloneTheme(theme)];
=======
        // Clone external theme to avoid mutation leaking in
        const clonedTheme = structuredClone(theme);
        state.currentTheme = clonedTheme;
        state.history = [structuredClone(clonedTheme)];
>>>>>>> ad01b837
        state.historyIndex = 0;
      }),

    undo: () =>
      set((state) => {
        if (state.historyIndex > 0) {
          state.historyIndex--;
<<<<<<< HEAD
          state.currentTheme = cloneTheme(state.history[state.historyIndex]);
=======
          state.currentTheme = structuredClone(state.history[state.historyIndex]);
>>>>>>> ad01b837
        }
      }),

    redo: () =>
      set((state) => {
        if (state.historyIndex < state.history.length - 1) {
          state.historyIndex++;
<<<<<<< HEAD
          state.currentTheme = cloneTheme(state.history[state.historyIndex]);
=======
          state.currentTheme = structuredClone(state.history[state.historyIndex]);
>>>>>>> ad01b837
        }
      }),

    reset: () =>
      set((state) => {
<<<<<<< HEAD
        state.currentTheme = cloneTheme(defaultTheme);
        state.history = [cloneTheme(defaultTheme)];
=======
        const fresh = createDefaultTheme();
        state.currentTheme = fresh;
        state.history = [structuredClone(fresh)];
>>>>>>> ad01b837
        state.historyIndex = 0;
      }),

    saveTheme: async (projectId: string) => {
      set((state) => {
        state.isSaving = true;
      });

      try {
        const theme = get().currentTheme;
        const result = await apiClient.saveThemeConfiguration(projectId, theme);
        
        set((state) => {
          state.currentTheme.id = result.id;
          state.isSaving = false;
        });
      } catch (error) {
        console.error('Failed to save theme:', error);
        set((state) => {
          state.isSaving = false;
        });
        throw error;
      }
    },

    loadThemes: async (projectId: string) => {
      try {
        const result = await apiClient.listThemeConfigurations(projectId);
        // Normalize date fields from API
        const themes = result.themes.map(normalizeDates);
        set((state) => {
          state.savedThemes = themes;
        });
      } catch (error) {
        console.error('Failed to load themes:', error);
        throw error;
      }
    },

    deleteTheme: async (projectId: string, themeId: string) => {
      try {
        await apiClient.deleteThemeConfiguration(projectId, themeId);
        set((state) => {
          state.savedThemes = state.savedThemes.filter(t => t.id !== themeId);
        });
      } catch (error) {
        console.error('Failed to delete theme:', error);
        throw error;
      }
    },
  }))
);<|MERGE_RESOLUTION|>--- conflicted
+++ resolved
@@ -40,7 +40,6 @@
   deleteTheme: (projectId: string, themeId: string) => Promise<void>;
 }
 
-<<<<<<< HEAD
 const cloneTheme = (theme: ThemeConfiguration): ThemeConfiguration => ({
   ...theme,
   colors: { ...theme.colors },
@@ -74,10 +73,6 @@
 });
 
 const defaultTheme: ThemeConfiguration = {
-=======
-// Factory function to create a fresh default theme to prevent mutation
-const createDefaultTheme = (): ThemeConfiguration => ({
->>>>>>> ad01b837
   id: 'default',
   projectId: '',
   name: 'Default Theme',
@@ -202,19 +197,11 @@
 
 export const useThemeEditorStore = create<ThemeEditorState>()(
   immer((set, get) => ({
-<<<<<<< HEAD
     currentTheme: cloneTheme(defaultTheme),
     activeTab: 'colors',
     previewMode: 'light',
     previewViewport: 'desktop',
     history: [cloneTheme(defaultTheme)],
-=======
-    currentTheme: createDefaultTheme(),
-    activeTab: 'colors',
-    previewMode: 'light',
-    previewViewport: 'desktop',
-    history: [structuredClone(createDefaultTheme())],
->>>>>>> ad01b837
     historyIndex: 0,
     isSaving: false,
     isExporting: false,
@@ -224,72 +211,48 @@
       set((state) => {
         state.currentTheme.colors = { ...state.currentTheme.colors, ...colors };
         state.currentTheme.updatedAt = new Date();
-<<<<<<< HEAD
-        state.history.push(cloneTheme(state.currentTheme));
-        state.historyIndex = state.history.length - 1;
-=======
-        addToHistory(state);
->>>>>>> ad01b837
+        state.history.push(cloneTheme(state.currentTheme));
+        state.historyIndex = state.history.length - 1;
       }),
 
     updateTypography: (typography) =>
       set((state) => {
         state.currentTheme.typography = { ...state.currentTheme.typography, ...typography };
         state.currentTheme.updatedAt = new Date();
-<<<<<<< HEAD
-        state.history.push(cloneTheme(state.currentTheme));
-        state.historyIndex = state.history.length - 1;
-=======
-        addToHistory(state);
->>>>>>> ad01b837
+        state.history.push(cloneTheme(state.currentTheme));
+        state.historyIndex = state.history.length - 1;
       }),
 
     updateBorderRadius: (borderRadius) =>
       set((state) => {
         state.currentTheme.borderRadius = { ...state.currentTheme.borderRadius, ...borderRadius };
         state.currentTheme.updatedAt = new Date();
-<<<<<<< HEAD
-        state.history.push(cloneTheme(state.currentTheme));
-        state.historyIndex = state.history.length - 1;
-=======
-        addToHistory(state);
->>>>>>> ad01b837
+        state.history.push(cloneTheme(state.currentTheme));
+        state.historyIndex = state.history.length - 1;
       }),
 
     updateSpacing: (spacing) =>
       set((state) => {
         state.currentTheme.spacing = { ...state.currentTheme.spacing, ...spacing };
         state.currentTheme.updatedAt = new Date();
-<<<<<<< HEAD
-        state.history.push(cloneTheme(state.currentTheme));
-        state.historyIndex = state.history.length - 1;
-=======
-        addToHistory(state);
->>>>>>> ad01b837
+        state.history.push(cloneTheme(state.currentTheme));
+        state.historyIndex = state.history.length - 1;
       }),
 
     updateShadows: (shadows) =>
       set((state) => {
         state.currentTheme.shadows = { ...state.currentTheme.shadows, ...shadows };
         state.currentTheme.updatedAt = new Date();
-<<<<<<< HEAD
-        state.history.push(cloneTheme(state.currentTheme));
-        state.historyIndex = state.history.length - 1;
-=======
-        addToHistory(state);
->>>>>>> ad01b837
+        state.history.push(cloneTheme(state.currentTheme));
+        state.historyIndex = state.history.length - 1;
       }),
 
     updateAnimations: (animations) =>
       set((state) => {
         state.currentTheme.animations = { ...state.currentTheme.animations, ...animations };
         state.currentTheme.updatedAt = new Date();
-<<<<<<< HEAD
-        state.history.push(cloneTheme(state.currentTheme));
-        state.historyIndex = state.history.length - 1;
-=======
-        addToHistory(state);
->>>>>>> ad01b837
+        state.history.push(cloneTheme(state.currentTheme));
+        state.historyIndex = state.history.length - 1;
       }),
 
     setActiveTab: (tab) =>
@@ -309,15 +272,8 @@
 
     setTheme: (theme) =>
       set((state) => {
-<<<<<<< HEAD
         state.currentTheme = cloneTheme(theme);
         state.history = [cloneTheme(theme)];
-=======
-        // Clone external theme to avoid mutation leaking in
-        const clonedTheme = structuredClone(theme);
-        state.currentTheme = clonedTheme;
-        state.history = [structuredClone(clonedTheme)];
->>>>>>> ad01b837
         state.historyIndex = 0;
       }),
 
@@ -325,11 +281,7 @@
       set((state) => {
         if (state.historyIndex > 0) {
           state.historyIndex--;
-<<<<<<< HEAD
           state.currentTheme = cloneTheme(state.history[state.historyIndex]);
-=======
-          state.currentTheme = structuredClone(state.history[state.historyIndex]);
->>>>>>> ad01b837
         }
       }),
 
@@ -337,24 +289,14 @@
       set((state) => {
         if (state.historyIndex < state.history.length - 1) {
           state.historyIndex++;
-<<<<<<< HEAD
           state.currentTheme = cloneTheme(state.history[state.historyIndex]);
-=======
-          state.currentTheme = structuredClone(state.history[state.historyIndex]);
->>>>>>> ad01b837
         }
       }),
 
     reset: () =>
       set((state) => {
-<<<<<<< HEAD
         state.currentTheme = cloneTheme(defaultTheme);
         state.history = [cloneTheme(defaultTheme)];
-=======
-        const fresh = createDefaultTheme();
-        state.currentTheme = fresh;
-        state.history = [structuredClone(fresh)];
->>>>>>> ad01b837
         state.historyIndex = 0;
       }),
 
