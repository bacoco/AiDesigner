--- conflicted
+++ resolved
@@ -4,17 +4,10 @@
   Deliverable,
   Agent,
   AgentExecutionResult,
-<<<<<<< HEAD
   InstalledComponent,
   UIRegistryComponent,
   UIPreview,
   UITheme,
-=======
-  InstallComponentRequest,
-  InstallComponentResponse,
-  UpdateThemeRequest,
-  UpdateThemeResponse,
->>>>>>> a96d99d0
 } from './types';
 
 const API_BASE_URL = import.meta.env.VITE_API_URL || 'http://localhost:3000';
