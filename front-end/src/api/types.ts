
<<<<<<< HEAD
export interface UITheme {
  primary: string;
  accent: string;
  background: string;
  updatedAt?: string;
}

export interface UIRegistryComponent {
  id: string;
  name: string;
  description?: string;
  tags?: string[];
  source?: string;
  category?: string;
  previewUrl?: string;
  framework?: string;
}

export interface InstalledComponent extends UIRegistryComponent {
  version?: string;
  installedAt?: string;
  status?: 'installed' | 'pending' | 'failed';
  previewHtml?: string;
}

export interface UIPreview {
  html?: string;
  url?: string;
  updatedAt?: string;
}

export interface ProjectUIState {
  components?: InstalledComponent[];
  preview?: UIPreview;
  theme?: UITheme;
=======
export interface CommandExecutionResult {
  stdout: string;
  stderr: string;
  exitCode: number | null;
  error?: string | null;
}

export interface ShadcnComponentInstallation {
  id: string;
  component: string;
  args?: string[];
  status: 'succeeded' | 'failed';
  installedAt: string;
  metadata?: Record<string, any>;
  stdout?: string;
  stderr?: string;
  error?: string | null;
}

export interface TweakcnPaletteRecord {
  id: string;
  name: string;
  tokens: Record<string, string>;
  status: 'succeeded' | 'failed';
  appliedAt: string;
  metadata?: Record<string, any>;
  stdout?: string;
  stderr?: string;
  error?: string | null;
}

export interface ProjectIntegrationsState {
  drawbridge?: Record<string, any>;
  shadcn?: {
    components: ShadcnComponentInstallation[];
    lastInstalledAt?: string | null;
  };
  tweakcn?: {
    palettes: TweakcnPaletteRecord[];
    lastUpdatedAt?: string | null;
  };
  [key: string]: any;
>>>>>>> a96d99d0
}

export interface ProjectState {
  projectId?: string;
  projectName?: string;
  currentPhase?: string;
  requirements?: Record<string, any>;
  decisions?: Record<string, any>;
  nextSteps?: string;
  phaseHistory?: any[];
  createdAt?: string;
  updatedAt?: string;
<<<<<<< HEAD
  ui?: ProjectUIState;
=======
  integrations?: ProjectIntegrationsState;
>>>>>>> a96d99d0
}

export interface Message {
  id: string;
  role: 'user' | 'assistant' | 'system';
  content: string;
  timestamp: Date | string;
  phase?: string;
  metadata?: any;
  toolCalls?: ToolCall[];
}

export interface Deliverable {
  type: string;
  phase?: string;
  content: string;
  metadata?: any;
  createdAt: Date | string;
}

export interface Agent {
  id: string;
  role: string;
  persona?: string;
  dependencies?: {
    templates?: string[];
    tasks?: string[];
    checklists?: string[];
    data?: string[];
  };
}

export interface AgentExecutionResult {
  success: boolean;
  output?: any;
  error?: string;
  duration: number;
}

export interface ToolCall {
  name: string;
  args: Record<string, any>;
  result?: string;
  duration?: number;
}

export interface GeneratedUI {
  id: string;
  name: string;
  html: string;
  timestamp: Date;
  phase?: string;
}

export interface WSStateUpdatedEvent {
  changes: Partial<ProjectState>;
  timestamp: string;
}

export interface WSMessageAddedEvent {
  role: string;
  content: string;
  phase?: string;
  timestamp: string;
}

export interface WSDeliverableCreatedEvent {
  type: string;
  phase?: string;
  timestamp: string;
}

export interface WSUIComponentsEvent {
  components?: InstalledComponent[];
  preview?: UIPreview;
  timestamp: string;
}

export interface WSUIThemeEvent {
  theme: UITheme;
  timestamp: string;
}

export interface WSDecisionRecordedEvent {
  key: string;
  value: any;
  rationale?: string;
  timestamp: string;
}

export interface WSAgentExecutedEvent {
  agentId: string;
  command: string;
  duration: number;
  success: boolean;
  timestamp: string;
}

export interface WSUIComponentInstalledEvent {
  projectId: string;
  component: string;
  record: ShadcnComponentInstallation;
  success: boolean;
  timestamp: string;
}

export interface WSUIThemeUpdatedEvent {
  projectId: string;
  record: TweakcnPaletteRecord;
  success: boolean;
  timestamp: string;
}

export interface InstallComponentRequest {
  component: string;
  args?: string[];
  metadata?: Record<string, any>;
  cwd?: string;
}

export interface InstallComponentResponse {
  success: boolean;
  output: CommandExecutionResult;
  record: ShadcnComponentInstallation;
}

export interface UpdateThemeRequest {
  palette: {
    name: string;
    tokens: Record<string, string>;
  };
  args?: string[];
  metadata?: Record<string, any>;
  cwd?: string;
}

export interface UpdateThemeResponse {
  success: boolean;
  output: CommandExecutionResult;
  record: TweakcnPaletteRecord;
}<|MERGE_RESOLUTION|>--- conflicted
+++ resolved
@@ -1,5 +1,4 @@
 
-<<<<<<< HEAD
 export interface UITheme {
   primary: string;
   accent: string;
@@ -35,50 +34,6 @@
   components?: InstalledComponent[];
   preview?: UIPreview;
   theme?: UITheme;
-=======
-export interface CommandExecutionResult {
-  stdout: string;
-  stderr: string;
-  exitCode: number | null;
-  error?: string | null;
-}
-
-export interface ShadcnComponentInstallation {
-  id: string;
-  component: string;
-  args?: string[];
-  status: 'succeeded' | 'failed';
-  installedAt: string;
-  metadata?: Record<string, any>;
-  stdout?: string;
-  stderr?: string;
-  error?: string | null;
-}
-
-export interface TweakcnPaletteRecord {
-  id: string;
-  name: string;
-  tokens: Record<string, string>;
-  status: 'succeeded' | 'failed';
-  appliedAt: string;
-  metadata?: Record<string, any>;
-  stdout?: string;
-  stderr?: string;
-  error?: string | null;
-}
-
-export interface ProjectIntegrationsState {
-  drawbridge?: Record<string, any>;
-  shadcn?: {
-    components: ShadcnComponentInstallation[];
-    lastInstalledAt?: string | null;
-  };
-  tweakcn?: {
-    palettes: TweakcnPaletteRecord[];
-    lastUpdatedAt?: string | null;
-  };
-  [key: string]: any;
->>>>>>> a96d99d0
 }
 
 export interface ProjectState {
@@ -91,11 +46,7 @@
   phaseHistory?: any[];
   createdAt?: string;
   updatedAt?: string;
-<<<<<<< HEAD
   ui?: ProjectUIState;
-=======
-  integrations?: ProjectIntegrationsState;
->>>>>>> a96d99d0
 }
 
 export interface Message {
