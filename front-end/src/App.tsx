--- conflicted
+++ resolved
@@ -904,20 +904,8 @@
                 </div>
               </TabsContent>
 
-<<<<<<< HEAD
               <TabsContent value="theme-editor" className="flex-1 m-0 p-0 overflow-hidden">
                 <ThemeEditor />
-=======
-              <TabsContent value="theme" className="flex-1 m-0 p-0">
-                <div className="h-full bg-slate-950/60">
-                  <ThemeEditor
-                    onThemeChange={(theme) => {
-                      setThemeSettings(theme);
-                      applyTheme(theme);
-                    }}
-                  />
-                </div>
->>>>>>> ad01b837
               </TabsContent>
 
               <TabsContent value="tools" className="flex-1 m-0 p-6 overflow-auto">
