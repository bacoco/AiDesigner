#!/usr/bin/env node
import { LLMClient } from "../../lib/llm-client.js";
import {
  LaneKey,
  OrchestratorServerOptions,
  runOrchestratorServer,
} from "./runtime.js";
<<<<<<< HEAD
import { OperationPolicyEnforcer } from "./operation-policy.js";

interface ModelRoute {
  provider: string;
  model: string;
  maxTokens?: number;
}
=======
import {
  loadModelRoutingConfig,
  type ModelRoute,
} from "./codex-config.js";
>>>>>>> 53483f28

function parseBoolean(value: string | undefined, defaultValue = false): boolean {
  if (value == null) {
    return defaultValue;
  }

  const normalized = value.trim().toLowerCase();
  return ["1", "true", "yes", "on"].includes(normalized)
    ? true
    : ["0", "false", "no", "off"].includes(normalized)
    ? false
    : defaultValue;
}

function normalizeOperation(operation: string, metadata?: Record<string, unknown>): string[] {
  const base = operation.toLowerCase();
  const keys = [base];

  const type = metadata?.type;
  if (typeof type === "string" && type.trim() !== "") {
    keys.push(`${base}:${type.toLowerCase()}`);
  }

  const lane = (metadata as { decision?: { lane?: string } } | undefined)?.decision?.lane;
  if (typeof lane === "string" && lane.trim() !== "") {
    keys.push(`${base}@${lane.toLowerCase()}`);
  }

  return keys;
}

class ModelRouter {
  private readonly defaultRoute: ModelRoute;
  private readonly routes: Map<string, ModelRoute> = new Map();

  constructor(defaultRoute: ModelRoute, overrides: Record<string, Partial<ModelRoute>>) {
    this.defaultRoute = defaultRoute;
    this.routes.set("default", defaultRoute);

    for (const [key, override] of Object.entries(overrides)) {
      if (!override.provider && !override.model && !override.maxTokens) {
        continue;
      }

      this.routes.set(key.toLowerCase(), {
        provider: override.provider ?? defaultRoute.provider,
        model: override.model ?? defaultRoute.model,
        maxTokens: override.maxTokens ?? defaultRoute.maxTokens,
      });
    }

    // Friendly aliases
    const quickRoute = this.routes.get("quick");
    if (quickRoute) {
      this.routes.set("fast", quickRoute);
      this.routes.set("rapid", quickRoute);
    }

    const complexRoute = this.routes.get("complex");
    if (complexRoute) {
      this.routes.set("full", complexRoute);
      this.routes.set("orchestrator", complexRoute);
    }

    const reviewRoute = this.routes.get("review");
    if (reviewRoute) {
      this.routes.set("reviewer", reviewRoute);
      this.routes.set("audit", reviewRoute);
      this.routes.set("governance", reviewRoute);
    }
  }

  resolve(lane?: LaneKey): ModelRoute {
    if (!lane) {
      return this.defaultRoute;
    }

    const key = lane.toLowerCase();

    if (this.routes.has(key)) {
      return this.routes.get(key)!;
    }

    if (key.includes("quick")) {
      const quick = this.routes.get("quick");
      if (quick) {
        return quick;
      }
    }

    if (key.includes("complex") || key.includes("full")) {
      const complex = this.routes.get("complex");
      if (complex) {
        return complex;
      }
    }

    if (key.includes("review") || key.includes("audit") || key.includes("governance")) {
      const review = this.routes.get("review");
      if (review) {
        return review;
      }
    }

    return this.defaultRoute;
  }

  describe(): string {
    const entries = Array.from(this.routes.entries())
      .map(([key, route]) => `- ${key}: ${route.provider}/${route.model}${
        route.maxTokens ? ` (maxTokens=${route.maxTokens})` : ""
      }`)
      .join("\n");

    return entries;
  }
}

export class CodexClient {
  private readonly router: ModelRouter;
  private readonly approvalMode: boolean;
  private readonly autoApprove: boolean;
  private readonly approvedOperations: Set<string>;
  private readonly llmCache: Map<string, LLMClient> = new Map();
  private readonly policyEnforcer?: OperationPolicyEnforcer;

  constructor(
    router: ModelRouter,
    approvalMode: boolean,
    autoApprove: boolean,
    approvedOps: Set<string>,
    policyEnforcer?: OperationPolicyEnforcer
  ) {
    this.router = router;
    this.approvalMode = approvalMode;
    this.autoApprove = autoApprove;
    this.approvedOperations = approvedOps;
    this.policyEnforcer = policyEnforcer;
  }

  static fromEnvironment(): CodexClient {
    const { defaultRoute, overrides } = loadModelRoutingConfig(process.env);

    const normalizedOverrides: Record<string, Partial<ModelRoute>> = {};
    for (const [key, value] of Object.entries(overrides)) {
      if (value) {
        normalizedOverrides[key] = value;
      }
    }

    const router = new ModelRouter(defaultRoute, normalizedOverrides);
    const approvalMode = parseBoolean(process.env.CODEX_APPROVAL_MODE, false);
    const autoApprove = parseBoolean(process.env.CODEX_AUTO_APPROVE, false);
    const approvedOps = new Set(
      (process.env.CODEX_APPROVED_OPERATIONS || "")
        .split(/[;,]/)
        .map((token) => token.trim().toLowerCase())
        .filter((token) => token.length > 0)
    );

    const policyPath = process.env.CODEX_POLICY_PATH || process.env.CODEX_POLICY_FILE;
    let policyEnforcer: OperationPolicyEnforcer | undefined;

    if (policyPath) {
      try {
        policyEnforcer = OperationPolicyEnforcer.fromFile(policyPath);
      } catch (error) {
        console.error(`[Codex] FATAL: Failed to load policy from ${policyPath}:`, error);
        console.error('[Codex] Server will run WITHOUT policy enforcement');
      }
    }

    return new CodexClient(router, approvalMode, autoApprove, approvedOps, policyEnforcer);
  }

  createLLMClient(lane?: LaneKey): LLMClient {
    const key = (lane || "default").toLowerCase();

    if (!this.llmCache.has(key)) {
      const route = this.router.resolve(lane);
      this.llmCache.set(key, new LLMClient({ provider: route.provider, model: route.model }));
    }

    return this.llmCache.get(key)!;
  }

  async ensureOperationAllowed(operation: string, metadata?: Record<string, unknown>): Promise<void> {
    const keys = normalizeOperation(operation, metadata);
    const hasApproval = keys.some((key) => this.approvedOperations.has(key));
    const assessment = this.policyEnforcer?.assess(operation, keys);

    if (assessment?.violation) {
      throw assessment.violation;
    }

    const requiresEscalation = assessment?.requiresEscalation ?? false;

    if (requiresEscalation && !hasApproval) {
      const ruleDescription = assessment?.matchedKey
        ? `policy rule "${assessment.matchedKey}"`
        : "the configured policy";

      throw new Error(
        `[Codex] Operation "${operation}" requires escalation per ${ruleDescription}. ` +
          `Request approval or add a matching key to CODEX_APPROVED_OPERATIONS.`
      );
    }

    if (!this.approvalMode) {
      assessment?.commit?.();
      return;
    }

    if (this.autoApprove && !requiresEscalation) {
      assessment?.commit?.();
      return;
    }

    if (hasApproval) {
      assessment?.commit?.();
      return;
    }

    throw new Error(
      `Operation "${operation}" blocked by Codex approval mode. ` +
        `Add it to CODEX_APPROVED_OPERATIONS or set CODEX_AUTO_APPROVE=1 to proceed.`
    );
  }

  logStartup(): void {
    if (this.approvalMode) {
      if (this.autoApprove) {
        console.error("[Codex] Approval mode enabled with auto-approval");
      } else {
        console.error(
          "[Codex] Approval mode enabled. Blocked operations must be explicitly allowed via CODEX_APPROVED_OPERATIONS"
        );
      }
    } else {
      console.error("[Codex] Approval mode disabled");
    }

    if (this.policyEnforcer?.getSource()) {
      console.error(`[Codex] Operation policy loaded from ${this.policyEnforcer.getSource()}`);
    }

    console.error("[Codex] Model routing:");
    console.error(this.router.describe());
  }
}

async function main(): Promise<void> {
  const codexClient = CodexClient.fromEnvironment();
  codexClient.logStartup();

  const options: OrchestratorServerOptions = {
    serverInfo: {
      name: "bmad-invisible-codex",
      version: "1.0.0",
    },
    createLLMClient: (lane) => codexClient.createLLMClient(lane),
    ensureOperationAllowed: (operation, metadata) =>
      codexClient.ensureOperationAllowed(operation, metadata),
    log: (message) => {
      console.error(message.startsWith("[MCP]") ? message : `[MCP] ${message}`);
    },
    onServerReady: () => {
      console.error("[Codex] BMAD Codex MCP bridge ready on stdio");
    },
  };

  await runOrchestratorServer(options);
}

<<<<<<< HEAD
if (require.main === module) {
=======
export { CodexClient };

const shouldRunMain = !parseBoolean(process.env.CODEX_DISABLE_AUTORUN, false);

if (shouldRunMain) {
>>>>>>> 53483f28
  main().catch((error) => {
    console.error("[Codex] Server error:", error);
    process.exit(1);
  });
}<|MERGE_RESOLUTION|>--- conflicted
+++ resolved
@@ -5,7 +5,6 @@
   OrchestratorServerOptions,
   runOrchestratorServer,
 } from "./runtime.js";
-<<<<<<< HEAD
 import { OperationPolicyEnforcer } from "./operation-policy.js";
 
 interface ModelRoute {
@@ -13,12 +12,6 @@
   model: string;
   maxTokens?: number;
 }
-=======
-import {
-  loadModelRoutingConfig,
-  type ModelRoute,
-} from "./codex-config.js";
->>>>>>> 53483f28
 
 function parseBoolean(value: string | undefined, defaultValue = false): boolean {
   if (value == null) {
@@ -293,15 +286,7 @@
   await runOrchestratorServer(options);
 }
 
-<<<<<<< HEAD
 if (require.main === module) {
-=======
-export { CodexClient };
-
-const shouldRunMain = !parseBoolean(process.env.CODEX_DISABLE_AUTORUN, false);
-
-if (shouldRunMain) {
->>>>>>> 53483f28
   main().catch((error) => {
     console.error("[Codex] Server error:", error);
     process.exit(1);
