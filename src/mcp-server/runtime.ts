import { Server } from "@modelcontextprotocol/sdk/server/index.js";
import { StdioServerTransport } from "@modelcontextprotocol/sdk/server/stdio.js";
import {
  CallToolRequestSchema,
  ListToolsRequestSchema,
} from "@modelcontextprotocol/sdk/types.js";
import * as path from "node:path";
import { executeAutoCommand } from "../../lib/auto-commands.js";

type TargetedSection = {
  title: string;
  body: string;
  priority?: string | number;
};

function stringifyValue(value: unknown): string {
  if (value == null) {
    return "";
  }

  if (typeof value === "string") {
    return value;
  }

  if (typeof value === "number" || typeof value === "boolean") {
    return String(value);
  }

  if (Array.isArray(value)) {
    return value
      .map((item) => `- ${stringifyValue(item)}`)
      .join("\n");
  }

  if (typeof value === "object") {
    return Object.entries(value as Record<string, unknown>)
      .map(([key, val]) => `- ${key}: ${stringifyValue(val)}`)
      .join("\n");
  }

  return JSON.stringify(value, null, 2);
}

function buildDeveloperContextSections(projectState: any): TargetedSection[] {
  if (!projectState) {
    return [];
  }

  const sections: TargetedSection[] = [];
  const state = typeof projectState.getState === "function" ? projectState.getState() : {};

  const story =
    typeof projectState.getDeliverable === "function"
      ? projectState.getDeliverable("sm", "story")
      : null;

  if (story?.content) {
    sections.push({
      title: "Current Story Overview",
      body: typeof story.content === "string" ? story.content : stringifyValue(story.content),
      priority: "high",
    });
  }

  if (state?.requirements && Object.keys(state.requirements).length > 0) {
    sections.push({
      title: "Key Requirements Snapshot",
      body: stringifyValue(state.requirements),
      priority: "high",
    });
  }

  if (state?.decisions && Object.keys(state.decisions).length > 0) {
    sections.push({
      title: "Relevant Decisions",
      body: stringifyValue(
        Object.fromEntries(
          Object.entries(state.decisions).map(([key, entry]: [string, any]) => [
            key,
            entry?.value ?? entry,
          ])
        )
      ),
      priority: "medium",
    });
  }

  if (state?.nextSteps) {
    sections.push({
      title: "Next Steps from SM",
      body: stringifyValue(state.nextSteps),
      priority: "medium",
    });
  }

  const recentConversation =
    typeof projectState.getConversation === "function"
      ? projectState.getConversation(5)
      : [];

  if (Array.isArray(recentConversation) && recentConversation.length > 0) {
    const conversationBody = recentConversation
      .map((msg: any) => {
        const role = msg?.role ?? "unknown";
        const phase = msg?.phase ? ` [${msg.phase}]` : "";
        const content = msg?.content ?? "";
        return `- ${role}${phase}: ${content}`;
      })
      .join("\n");

    sections.push({
      title: "Recent Conversation Signals",
      body: conversationBody,
      priority: "low",
    });
  }

  return sections;
}

function createDeveloperContextInjector(projectState: any) {
  return async function developerContextInjector({ agentId }: { agentId: string }) {
    if (agentId !== "dev") {
      return null;
    }

    const sections = buildDeveloperContextSections(projectState);

    if (!sections.length) {
      return null;
    }

    return {
      sections,
    };
  };
}

export type LaneKey = "default" | "quick" | "complex" | string;

export interface OrchestratorServerOptions {
  serverInfo?: {
    name?: string;
    version?: string;
  };
  transport?: StdioServerTransport;
  createLLMClient?: (lane: LaneKey) => Promise<any> | any;
  ensureOperationAllowed?: (
    operation: string,
    metadata?: Record<string, unknown>
  ) => Promise<void> | void;
  log?: (message: string) => void;
  onServerReady?: (server: Server) => void | Promise<void>;
}

interface LaneDecisionRecord {
  lane: string;
  rationale?: string;
  confidence?: number;
  trigger?: string;
}

async function getDefaultLLMClientCtor(): Promise<any> {
  const mod = await import("../../lib/llm-client.js");
  return mod.LLMClient;
}

export async function runOrchestratorServer(
  options: OrchestratorServerOptions = {}
): Promise<void> {
  const serverName = options.serverInfo?.name ?? "bmad-invisible-orchestrator";
  const serverVersion = options.serverInfo?.version ?? "1.0.0";
  const log = options.log ?? console.error;
  const ensureOperationAllowed =
    options.ensureOperationAllowed ?? (async () => {
      /* no-op */
    });

  let defaultLLMCtor: any;
  const createLLMClient: (lane: LaneKey) => Promise<any> = async (lane) => {
    if (options.createLLMClient) {
      const result = await options.createLLMClient(lane);
      return result;
    }

    if (!defaultLLMCtor) {
      defaultLLMCtor = await getDefaultLLMClientCtor();
    }

    return new defaultLLMCtor();
  };

  let ProjectState: any;
  let BMADBridge: any;
  let DeliverableGenerator: any;
  let BrownfieldAnalyzer: any;
  let QuickLane: any;
  let LaneSelector: any;
  let phaseTransitionHooks: any;
  let contextPreservation: any;

  let projectState: any;
  let bmadBridge: any;
  let deliverableGen: any;
  let brownfieldAnalyzer: any;
  let quickLane: any;
  const laneDecisions: LaneDecisionRecord[] = [];
  let developerContextInjectorRegistered = false;

  async function loadDependencies() {
    const libPath = path.join(__dirname, "..", "..", "lib");
    const hooksPath = path.join(__dirname, "..", "..", "hooks");

    if (!ProjectState) {
      ({ ProjectState } = await import(path.join(libPath, "project-state.js")));
    }
    if (!BMADBridge) {
      ({ BMADBridge } = await import(path.join(libPath, "bmad-bridge.js")));
    }
    if (!DeliverableGenerator) {
      ({ DeliverableGenerator } = await import(path.join(libPath, "deliverable-generator.js")));
    }
    if (!BrownfieldAnalyzer) {
      ({ BrownfieldAnalyzer } = await import(path.join(libPath, "brownfield-analyzer.js")));
    }
    if (!QuickLane) {
      ({ QuickLane } = await import(path.join(libPath, "quick-lane.js")));
    }
    if (!LaneSelector) {
      LaneSelector = await import(path.join(libPath, "lane-selector.js"));
    }
    if (!phaseTransitionHooks) {
      phaseTransitionHooks = await import(path.join(hooksPath, "phase-transition.js"));
    }
    if (!contextPreservation) {
      contextPreservation = await import(path.join(hooksPath, "context-preservation.js"));
    }
  }

  async function initializeProject(projectPath: string = process.cwd()) {
    if (!projectState) {
      projectState = new ProjectState(projectPath);
      await projectState.initialize();
    }

    if (!bmadBridge) {
      const llmClient = await createLLMClient("default");
      bmadBridge = new BMADBridge({ llmClient });
      await bmadBridge.initialize();

<<<<<<< HEAD
      const environmentInfo =
        typeof bmadBridge.getEnvironmentInfo === "function"
          ? bmadBridge.getEnvironmentInfo()
          : null;

      if (environmentInfo?.mode === "v6-modules") {
        log(
          `[MCP] Detected BMAD v6 module layout at ${environmentInfo.modulesRoot || environmentInfo.root} (${environmentInfo.catalog?.moduleCount ?? 0} modules)`
        );
=======
      if (!developerContextInjectorRegistered) {
        bmadBridge.registerContextInjector(createDeveloperContextInjector(projectState));
        developerContextInjectorRegistered = true;
>>>>>>> be7307ef
      }
    }

    if (!deliverableGen) {
      deliverableGen = new DeliverableGenerator(projectPath, { bmadBridge });
      await deliverableGen.initialize();
    }

    if (!brownfieldAnalyzer) {
      brownfieldAnalyzer = new BrownfieldAnalyzer(projectPath);
    }

    if (!quickLane) {
      const quickLaneLLM = await createLLMClient("quick");
      quickLane = new QuickLane(projectPath, { llmClient: quickLaneLLM });
      await quickLane.initialize();
    }

    phaseTransitionHooks.bindDependencies({
      triggerAgent: async (agentId: string, context: any) => {
        const result = await bmadBridge.runAgent(agentId, context);

        if (!result) {
          return null;
        }

        const rawResponse = result.response;

        if (rawResponse == null) {
          return null;
        }

        if (typeof rawResponse === "string") {
          try {
            return JSON.parse(rawResponse);
          } catch (error: unknown) {
            log(
              `[MCP] Failed to parse response from agent ${agentId}: ${
                error instanceof Error ? error.message : error
              }`
            );
            return {
              error: `Failed to parse response from agent ${agentId}`,
              rawResponse,
            };
          }
        }

        if (typeof rawResponse === "object") {
          return rawResponse;
        }

        return {
          error: `Unsupported response type from agent ${agentId}`,
          rawResponse,
        };
      },
      triggerCommand: async (command: string, context: any) => {
        await ensureOperationAllowed("execute_auto_command", { command });
        log(`[MCP] Executing command: ${command}`);
        return executeAutoCommand(command, context, bmadBridge);
      },
      updateProjectState: async (updates: any) => {
        await projectState.updateState(updates);
      },
      saveDeliverable: async (type: string, content: any) => {
        await ensureOperationAllowed("save_deliverable", { type });
        await projectState.storeDeliverable(type, content);
      },
      loadPhaseContext: async (phase: string, context: any) =>
        contextPreservation.preserveContext(
          projectState.state.currentPhase,
          phase,
          context,
          async (p: string) => projectState.getPhaseDeliverables(p)
        ),
    });
  }

  const server = new Server(
    {
      name: serverName,
      version: serverVersion,
    },
    {
      capabilities: {
        tools: {},
      },
    }
  );

  server.setRequestHandler(ListToolsRequestSchema, async () => ({
    tools: [
      {
        name: "get_project_context",
        description:
          "Get complete project context including phase, requirements, decisions, and conversation history",
        inputSchema: {
          type: "object",
          properties: {
            includeConversation: {
              type: "boolean",
              description: "Include recent conversation history",
              default: true,
            },
            conversationLimit: {
              type: "number",
              description: "Number of recent messages to include",
              default: 10,
            },
          },
        },
      },
      {
        name: "detect_phase",
        description:
          "Analyze user message and conversation to determine appropriate BMAD phase",
        inputSchema: {
          type: "object",
          properties: {
            userMessage: {
              type: "string",
              description: "User's latest message",
            },
            conversationHistory: {
              type: "array",
              description: "Recent conversation messages",
              items: { type: "object" },
              default: [],
            },
          },
          required: ["userMessage"],
        },
      },
      {
        name: "load_agent_persona",
        description: "Load BMAD agent persona for the current or specified phase",
        inputSchema: {
          type: "object",
          properties: {
            phase: {
              type: "string",
              enum: ["analyst", "pm", "architect", "sm", "dev", "qa", "ux", "po"],
              description: "Phase to load agent for (defaults to current phase)",
            },
          },
        },
      },
      {
        name: "transition_phase",
        description: "Safely transition to a new project phase with validation",
        inputSchema: {
          type: "object",
          properties: {
            toPhase: {
              type: "string",
              enum: ["analyst", "pm", "architect", "sm", "dev", "qa", "ux", "po"],
              description: "Target phase",
            },
            context: {
              type: "object",
              description: "Context to carry forward",
            },
            userValidated: {
              type: "boolean",
              description: "Whether user has validated the transition",
              default: false,
            },
          },
          required: ["toPhase"],
        },
      },
      {
        name: "generate_deliverable",
        description:
          "Generate BMAD deliverable (PRD, architecture, story, etc.) and save to docs/",
        inputSchema: {
          type: "object",
          properties: {
            type: {
              type: "string",
              enum: ["brief", "prd", "architecture", "epic", "story", "qa_assessment"],
              description: "Type of deliverable to generate",
            },
            context: {
              type: "object",
              description: "Context data for the deliverable",
            },
          },
          required: ["type", "context"],
        },
      },
      {
        name: "record_decision",
        description: "Record a project decision for future reference",
        inputSchema: {
          type: "object",
          properties: {
            key: {
              type: "string",
              description: "Decision identifier (e.g., 'tech_stack', 'architecture_pattern')",
            },
            value: {
              type: "string",
              description: "The decision made",
            },
            rationale: {
              type: "string",
              description: "Why this decision was made",
            },
          },
          required: ["key", "value"],
        },
      },
      {
        name: "add_conversation_message",
        description: "Add a message to the conversation history",
        inputSchema: {
          type: "object",
          properties: {
            role: {
              type: "string",
              enum: ["user", "assistant"],
              description: "Message role",
            },
            content: {
              type: "string",
              description: "Message content",
            },
          },
          required: ["role", "content"],
        },
      },
      {
        name: "get_project_summary",
        description: "Get a high-level summary of project status",
        inputSchema: {
          type: "object",
          properties: {},
        },
      },
      {
        name: "list_bmad_agents",
        description: "List all available BMAD agents",
        inputSchema: {
          type: "object",
          properties: {},
        },
      },
      {
        name: "execute_bmad_workflow",
        description: "Execute a complete BMAD workflow for a phase",
        inputSchema: {
          type: "object",
          properties: {
            phase: {
              type: "string",
              enum: ["analyst", "pm", "architect", "sm", "dev", "qa", "ux", "po"],
              description: "Phase workflow to execute",
            },
            context: {
              type: "object",
              description: "Workflow context",
            },
          },
          required: ["phase"],
        },
      },
      {
        name: "scan_codebase",
        description:
          "Scan existing codebase structure, tech stack, and architecture (for brownfield projects)",
        inputSchema: {
          type: "object",
          properties: {},
        },
      },
      {
        name: "detect_existing_docs",
        description:
          "Find and load existing BMAD documentation (brief, prd, architecture, stories)",
        inputSchema: {
          type: "object",
          properties: {},
        },
      },
      {
        name: "load_previous_state",
        description: "Load state from previous BMAD session to resume work",
        inputSchema: {
          type: "object",
          properties: {},
        },
      },
      {
        name: "get_codebase_summary",
        description:
          "Get comprehensive codebase analysis including structure, tech stack, and existing BMAD docs",
        inputSchema: {
          type: "object",
          properties: {},
        },
      },
      {
        name: "select_development_lane",
        description:
          "Analyze user message to determine whether to use complex (multi-agent) or quick (template-based) lane",
        inputSchema: {
          type: "object",
          properties: {
            userMessage: {
              type: "string",
              description: "User's message/request to analyze",
            },
            context: {
              type: "object",
              description: "Additional context (previousPhase, projectComplexity, forceLane, etc.)",
            },
          },
          required: ["userMessage"],
        },
      },
      {
        name: "execute_workflow",
        description:
          "Execute development workflow - automatically routes between quick and complex lanes, outputs to docs/",
        inputSchema: {
          type: "object",
          properties: {
            userRequest: {
              type: "string",
              description: "User's feature request or task description",
            },
            context: {
              type: "object",
              description: "Additional context (forceLane, projectComplexity, etc.)",
            },
          },
          required: ["userRequest"],
        },
      },
    ],
  }));

  server.setRequestHandler(CallToolRequestSchema, async (request) => {
    const { name, arguments: args } = request.params;

    try {
      if (!ProjectState) {
        await loadDependencies();
      }
      await initializeProject();

      switch (name) {
        case "get_project_context": {
          const params = args as {
            includeConversation?: boolean;
            conversationLimit?: number;
          };
          const state = projectState.getState();
          const context: Record<string, unknown> = {
            projectId: state.projectId,
            projectName: state.projectName,
            currentPhase: state.currentPhase,
            requirements: state.requirements,
            decisions: state.decisions,
            userPreferences: state.userPreferences,
            nextSteps: state.nextSteps,
            phaseHistory: state.phaseHistory,
          };

          if (params.includeConversation !== false) {
            context.recentConversation = projectState.getConversation(
              params.conversationLimit || 10
            );
          }

          return {
            content: [
              {
                type: "text",
                text: JSON.stringify(context, null, 2),
              },
            ],
          };
        }

        case "detect_phase": {
          const params = args as { userMessage: string; conversationHistory?: any[] };

          const result = await phaseTransitionHooks.checkTransition(
            { conversation: params.conversationHistory || [] },
            params.userMessage,
            projectState.state.currentPhase
          );

          const detection =
            result || ({
              detected_phase: projectState.state.currentPhase,
              confidence: 0.5,
              shouldTransition: false,
            } as const);

          return {
            content: [
              {
                type: "text",
                text: JSON.stringify(detection, null, 2),
              },
            ],
          };
        }

        case "load_agent_persona": {
          const params = args as { phase?: string };
          const phase = params.phase || projectState.state.currentPhase;
          const agent = await bmadBridge.loadAgent(`${phase}`);

          return {
            content: [
              {
                type: "text",
                text: agent.content,
              },
            ],
          };
        }

        case "transition_phase": {
          const params = args as {
            toPhase: string;
            context?: any;
            userValidated?: boolean;
          };

          const transitionResult = await phaseTransitionHooks.handleTransition(
            projectState,
            params.toPhase,
            params.context || {},
            params.userValidated || false
          );

          return {
            content: [
              {
                type: "text",
                text: JSON.stringify(transitionResult, null, 2),
              },
            ],
          };
        }

        case "generate_deliverable": {
          const params = args as { type: string; context: any };
          await ensureOperationAllowed("generate_deliverable", {
            type: params.type,
          });

          let result: any;
          switch (params.type) {
            case "brief":
              result = await deliverableGen.generateBrief(params.context);
              break;
            case "prd":
              result = await deliverableGen.generatePRD(params.context);
              break;
            case "architecture":
              result = await deliverableGen.generateArchitecture(params.context);
              break;
            case "epic":
              result = await deliverableGen.generateEpic(params.context);
              break;
            case "story":
              result = await deliverableGen.generateStory(params.context);
              break;
            case "qa_assessment":
              result = await deliverableGen.generateQAAssessment(params.context);
              break;
            default:
              throw new Error(`Unknown deliverable type: ${params.type}`);
          }

          await projectState.storeDeliverable(params.type, result.content);

          return {
            content: [
              {
                type: "text",
                text: `Deliverable generated: ${result.path}\n\nPreview:\n${result.content.substring(
                  0,
                  500
                )}...`,
              },
            ],
          };
        }

        case "record_decision": {
          const params = args as { key: string; value: string; rationale?: string };
          await projectState.recordDecision(
            params.key,
            params.value,
            params.rationale || ""
          );

          return {
            content: [
              {
                type: "text",
                text: `Decision recorded: ${params.key} = ${params.value}`,
              },
            ],
          };
        }

        case "add_conversation_message": {
          const params = args as { role: string; content: string };
          await projectState.addMessage(params.role, params.content);

          return {
            content: [
              {
                type: "text",
                text: "Message added to conversation history",
              },
            ],
          };
        }

        case "get_project_summary": {
          const summary = projectState.getSummary();

          return {
            content: [
              {
                type: "text",
                text: JSON.stringify(summary, null, 2),
              },
            ],
          };
        }

        case "list_bmad_agents": {
          const agents = await bmadBridge.listAgents();

          return {
            content: [
              {
                type: "text",
                text: `Available BMAD Agents:\n${agents
                  .map((a: string) => `- ${a}`)
                  .join("\n")}`,
              },
            ],
          };
        }

        case "execute_bmad_workflow": {
          const params = args as { phase: string; context?: any };
          const result = await bmadBridge.executePhaseWorkflow(
            params.phase,
            params.context || {}
          );

          return {
            content: [
              {
                type: "text",
                text: JSON.stringify(result, null, 2),
              },
            ],
          };
        }

        case "scan_codebase": {
          const codebase = await brownfieldAnalyzer.scanCodebase();

          return {
            content: [
              {
                type: "text",
                text: JSON.stringify(codebase, null, 2),
              },
            ],
          };
        }

        case "detect_existing_docs": {
          const docs = await brownfieldAnalyzer.detectExistingDocs();

          return {
            content: [
              {
                type: "text",
                text: JSON.stringify(docs, null, 2),
              },
            ],
          };
        }

        case "load_previous_state": {
          const previousState = await brownfieldAnalyzer.detectPreviousState();

          if (previousState.exists && previousState.state) {
            await projectState.updateState(previousState.state);

            return {
              content: [
                {
                  type: "text",
                  text: `Previous session loaded successfully!\n\nLast Phase: ${
                    previousState.lastPhase
                  }\nLast Updated: ${previousState.lastUpdated}\n\n${JSON.stringify(
                    previousState.state,
                    null,
                    2
                  )}`,
                },
              ],
            };
          }

          return {
            content: [
              {
                type: "text",
                text: "No previous BMAD session found. Starting fresh.",
              },
            ],
          };
        }

        case "get_codebase_summary": {
          const summary = await brownfieldAnalyzer.generateCodebaseSummary();

          return {
            content: [
              {
                type: "text",
                text: summary.summary,
              },
            ],
          };
        }

        case "select_development_lane": {
          const params = args as { userMessage: string; context?: any };
          const context = {
            ...params.context,
            previousPhase: projectState.state.currentPhase,
            hasExistingPRD: Object.keys(projectState.deliverables).length > 0,
          };

          const decision = await LaneSelector.selectLaneWithLog(
            params.userMessage,
            context,
            projectState.projectPath
          );

          await projectState.recordLaneDecision(
            decision.lane,
            decision.rationale,
            decision.confidence,
            params.userMessage
          );

          laneDecisions.push({
            lane: decision.lane,
            rationale: decision.rationale,
            confidence: decision.confidence,
            trigger: params.userMessage,
          });

          return {
            content: [
              {
                type: "text",
                text: JSON.stringify(decision, null, 2),
              },
            ],
          };
        }

        case "execute_workflow": {
          const params = args as { userRequest: string; context?: any };
          const context = {
            ...params.context,
            previousPhase: projectState.state.currentPhase,
            hasExistingPRD: Object.keys(projectState.deliverables).length > 0,
          };

          const decision = await LaneSelector.selectLaneWithLog(
            params.userRequest,
            context,
            projectState.projectPath
          );

          await projectState.recordLaneDecision(
            decision.lane,
            decision.rationale,
            decision.confidence,
            params.userRequest
          );

          laneDecisions.push({
            lane: decision.lane,
            rationale: decision.rationale,
            confidence: decision.confidence,
            trigger: params.userRequest,
          });

          let result: any;

          if (decision.lane === "quick") {
            await ensureOperationAllowed("execute_quick_lane", {
              decision,
              request: params.userRequest,
            });
            log("[MCP] Executing quick lane workflow...");
            result = await quickLane.execute(params.userRequest, context);
            result.lane = "quick";
            result.decision = decision;
          } else {
            await ensureOperationAllowed("execute_complex_lane", {
              decision,
              request: params.userRequest,
            });
            log("[MCP] Executing complex lane workflow...");

            await bmadBridge.executePhaseWorkflow("analyst", {
              userMessage: params.userRequest,
              ...context,
            });
            await bmadBridge.executePhaseWorkflow("pm", context);
            await bmadBridge.executePhaseWorkflow("architect", context);
            await bmadBridge.executePhaseWorkflow("sm", context);

            result = {
              lane: "complex",
              decision,
              files: ["docs/prd.md", "docs/architecture.md", "docs/stories/*.md"],
              message: "Complex workflow executed through BMAD agents",
            };
          }

          return {
            content: [
              {
                type: "text",
                text: JSON.stringify(result, null, 2),
              },
            ],
          };
        }

        default:
          throw new Error(`Unknown tool: ${name}`);
      }
    } catch (error: unknown) {
      return {
        content: [
          {
            type: "text",
            text: `Error: ${error instanceof Error ? error.message : String(error)}`,
          },
        ],
        isError: true,
      };
    }
  });

  await loadDependencies();
  const transport = options.transport ?? new StdioServerTransport();
  await server.connect(transport);

  log(
    `${serverName} MCP Server v${serverVersion} running on stdio${
      laneDecisions.length > 0 ? ` (lanes tracked: ${laneDecisions.length})` : ""
    }`
  );

  if (options.onServerReady) {
    await options.onServerReady(server);
  }
}<|MERGE_RESOLUTION|>--- conflicted
+++ resolved
@@ -248,7 +248,6 @@
       bmadBridge = new BMADBridge({ llmClient });
       await bmadBridge.initialize();
 
-<<<<<<< HEAD
       const environmentInfo =
         typeof bmadBridge.getEnvironmentInfo === "function"
           ? bmadBridge.getEnvironmentInfo()
@@ -258,11 +257,6 @@
         log(
           `[MCP] Detected BMAD v6 module layout at ${environmentInfo.modulesRoot || environmentInfo.root} (${environmentInfo.catalog?.moduleCount ?? 0} modules)`
         );
-=======
-      if (!developerContextInjectorRegistered) {
-        bmadBridge.registerContextInjector(createDeveloperContextInjector(projectState));
-        developerContextInjectorRegistered = true;
->>>>>>> be7307ef
       }
     }
 
