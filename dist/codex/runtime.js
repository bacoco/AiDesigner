'use strict';
Object.defineProperty(exports, '__esModule', { value: true });
exports.runOrchestratorServer = runOrchestratorServer;
const index_js_1 = require('@modelcontextprotocol/sdk/server/index.js');
const stdio_js_1 = require('@modelcontextprotocol/sdk/server/stdio.js');
const types_js_1 = require('@modelcontextprotocol/sdk/types.js');
<<<<<<< HEAD
const path = __importStar(require('node:path'));
const repositoryRoot = path.resolve(__dirname, '..', '..', '..', '..');
const libDirectory = path.join(repositoryRoot, 'lib');
const hooksDirectory = path.join(repositoryRoot, 'hooks');
const auto_commands_js_1 = require(path.join(libDirectory, 'auto-commands.js'));
=======
>>>>>>> 790ef085
const observability_js_1 = require('./observability.js');
const lib_resolver_js_1 = require('./lib-resolver.js');
const { executeAutoCommand } = (0, lib_resolver_js_1.requireLibModule)('auto-commands.js');
/**
 * Builds a structured parse error for agent trigger failures.
 *
 * @param agentId - The ID of the agent that failed to parse
 * @param rawResponse - The unparsable response from the agent
 * @param error - The error that occurred during parsing
 * @param context - The context passed to the agent
 * @param guidance - Optional custom guidance message for the error
 * @returns A structured AgentTriggerParseError with debugging metadata
 */
function buildParseError({ agentId, rawResponse, error, context, guidance }) {
  let stringified = '';
  if (typeof rawResponse === 'string') {
    stringified = rawResponse;
  } else if (rawResponse != null) {
    try {
      stringified = JSON.stringify(rawResponse);
    } catch {
      stringified = '[unserializable payload]';
    }
  }
  const snippet = stringified.slice(0, 200);
  const cause =
    error instanceof Error
      ? {
          name: error.name,
          message: error.message,
          stack: error.stack,
        }
      : {
          message: String(error),
        };
  const contextMetadata = (() => {
    if (!context || typeof context !== 'object') {
      return { provided: Boolean(context) };
    }
    try {
      return {
        provided: true,
        keys: Object.keys(context).slice(0, 12),
      };
    } catch {
      return { provided: true };
    }
  })();
  return {
    ok: false,
    errorType: 'agent_parse_error',
    agentId,
    message: `Failed to parse response from agent ${agentId}`,
    rawSnippet: snippet,
    rawResponse,
    guidance: guidance ?? 'Ensure the agent returns valid JSON matching the documented contract.',
    cause,
    contextMetadata,
  };
}
function stringifyValue(value) {
  if (value == null) {
    return '';
  }
  if (typeof value === 'string') {
    return value;
  }
  if (typeof value === 'number' || typeof value === 'boolean') {
    return String(value);
  }
  if (Array.isArray(value)) {
    return value.map((item) => `- ${stringifyValue(item)}`).join('\n');
  }
  if (typeof value === 'object') {
    return Object.entries(value)
      .map(([key, val]) => `- ${key}: ${stringifyValue(val)}`)
      .join('\n');
  }
  return JSON.stringify(value, null, 2);
}
function buildDeveloperContextSections(projectState) {
  if (!projectState) {
    return [];
  }
  const sections = [];
  const state = typeof projectState.getState === 'function' ? projectState.getState() : {};
  const story =
    typeof projectState.getDeliverable === 'function'
      ? projectState.getDeliverable('sm', 'story')
      : null;
  const structuredStory =
    typeof projectState.getStory === 'function'
      ? projectState.getStory(story?.storyId)
      : story?.structured || story?.structuredStory || null;
  if (structuredStory) {
    const overviewBody = [];
    if (structuredStory.title) {
      overviewBody.push(`Story: ${structuredStory.title}`);
    }
    if (structuredStory.epicNumber != null && structuredStory.storyNumber != null) {
      overviewBody.push(`Sequence: ${structuredStory.epicNumber}.${structuredStory.storyNumber}`);
    }
    if (structuredStory.summary) {
      overviewBody.push(structuredStory.summary);
    } else if (structuredStory.description) {
      overviewBody.push(structuredStory.description);
    }
    const acceptanceCriteria = Array.isArray(structuredStory.acceptanceCriteria)
      ? structuredStory.acceptanceCriteria
      : [];
    if (acceptanceCriteria.length > 0) {
      overviewBody.push(
        '',
        'Acceptance Criteria:',
        ...acceptanceCriteria.map((item) => `- ${String(item)}`),
      );
    }
    sections.push({
      title: 'Current Story Overview',
      body: overviewBody.filter(Boolean).join('\n'),
      priority: 'high',
    });
  } else if (story?.content) {
    sections.push({
      title: 'Current Story Overview',
      body: typeof story.content === 'string' ? story.content : stringifyValue(story.content),
      priority: 'high',
    });
  }
  if (state?.requirements && Object.keys(state.requirements).length > 0) {
    sections.push({
      title: 'Key Requirements Snapshot',
      body: stringifyValue(state.requirements),
      priority: 'high',
    });
  }
  if (state?.decisions && Object.keys(state.decisions).length > 0) {
    sections.push({
      title: 'Relevant Decisions',
      body: stringifyValue(
        Object.fromEntries(
          Object.entries(state.decisions).map(([key, entry]) => [key, entry?.value ?? entry]),
        ),
      ),
      priority: 'medium',
    });
  }
  if (state?.nextSteps) {
    sections.push({
      title: 'Next Steps from SM',
      body: stringifyValue(state.nextSteps),
      priority: 'medium',
    });
  }
  const recentConversation =
    typeof projectState.getConversation === 'function' ? projectState.getConversation(5) : [];
  if (Array.isArray(recentConversation) && recentConversation.length > 0) {
    const conversationBody = recentConversation
      .map((msg) => {
        const role = msg?.role ?? 'unknown';
        const phase = msg?.phase ? ` [${msg.phase}]` : '';
        const content = msg?.content ?? '';
        return `- ${role}${phase}: ${content}`;
      })
      .join('\n');
    sections.push({
      title: 'Recent Conversation Signals',
      body: conversationBody,
      priority: 'low',
    });
  }
  return sections;
}
function createDeveloperContextInjector(projectState) {
  return async function developerContextInjector({ agentId }) {
    if (agentId !== 'dev') {
      return null;
    }
    const sections = buildDeveloperContextSections(projectState);
    if (!sections.length) {
      return null;
    }
    return {
      sections,
    };
  };
}
const REVIEW_CHECKPOINTS = {
  pm_plan_review: {
    title: 'Plan Quality Gate',
    sourcePhase: 'pm',
    agent: 'po',
    lane: 'review',
    deliverableKeys: ['prd', 'project_plan', 'timeline'],
    instructions:
      'You are acting as an independent reviewer validating the product plan. Review the provided planning deliverables, identify risks or gaps, and respond with JSON {"status": "approve"|"revise"|"block", "summary": string, "risks": string[], "follow_up": string[]}.',
  },
  architecture_design_review: {
    title: 'Architecture Design Review',
    sourcePhase: 'architect',
    agent: 'architect',
    lane: 'review',
    deliverableKeys: ['architecture', 'system_design', 'tech_stack'],
    instructions:
      'You are a principal architect performing a design review. Inspect the architecture deliverables for feasibility, scalability, and alignment with requirements. Respond with JSON {"status": "approve"|"revise"|"block", "summary": string, "risks": string[], "follow_up": string[]}.',
  },
  story_scope_review: {
    title: 'Story Scope Review',
    sourcePhase: 'sm',
    agent: 'qa',
    lane: 'review',
    deliverableKeys: ['user_stories', 'epics', 'sprint_plan'],
    instructions:
      'You are a senior QA reviewer validating story readiness. Evaluate the backlog deliverables for clarity, testability, and risk. Respond with JSON {"status": "approve"|"revise"|"block", "summary": string, "risks": string[], "follow_up": string[]}.',
  },
};
const STORY_CONTEXT_VALIDATION_CHECKPOINT = 'story_context_validation';
const REVIEW_CHECKPOINT_NAMES = Object.freeze(Object.keys(REVIEW_CHECKPOINTS));
async function getDefaultLLMClientCtor() {
  const mod = await (0, lib_resolver_js_1.importLibModule)('llm-client.js');
  return mod.LLMClient;
}
async function runOrchestratorServer(options = {}) {
  const serverName = options.serverInfo?.name ?? 'bmad-invisible-orchestrator';
  const serverVersion = options.serverInfo?.version ?? '1.0.0';
  const logger =
    options.logger ??
    (0, observability_js_1.createStructuredLogger)({
      name: serverName,
      base: { component: 'mcp-orchestrator' },
    });
  const textLog = options.log ?? ((message) => logger.info('runtime_log', { message }));
  const ensureOperationAllowed =
    options.ensureOperationAllowed ??
    (async () => {
      /* no-op */
    });
  let defaultLLMCtor;
  const createLLMClient = async (lane) => {
    if (options.createLLMClient) {
      const result = await options.createLLMClient(lane);
      return result;
    }
    if (!defaultLLMCtor) {
      defaultLLMCtor = await getDefaultLLMClientCtor();
    }
    return new defaultLLMCtor();
  };
  let ProjectState;
  let BMADBridge;
  let DeliverableGenerator;
  let BrownfieldAnalyzer;
  let QuickLane;
  let LaneSelector;
  let phaseTransitionHooks;
  let contextPreservation;
  let storyContextValidator;
  let projectState;
  let bmadBridge;
  let deliverableGen;
  let brownfieldAnalyzer;
  let quickLane;
  const laneDecisions = [];
  let developerContextInjectorRegistered = false;
  const developerLaneConfig = {
    validateStoryContext: false,
    validationLane: 'review',
  };
  async function loadDependencies() {
    if (!ProjectState) {
<<<<<<< HEAD
      ({ ProjectState } = await import(path.join(libDirectory, 'project-state.js')));
    }
    if (!BMADBridge) {
      ({ BMADBridge } = await import(path.join(libDirectory, 'bmad-bridge.js')));
    }
    if (!DeliverableGenerator) {
      ({ DeliverableGenerator } = await import(
        path.join(libDirectory, 'deliverable-generator.js')
      ));
    }
    if (!BrownfieldAnalyzer) {
      ({ BrownfieldAnalyzer } = await import(path.join(libDirectory, 'brownfield-analyzer.js')));
    }
    if (!QuickLane) {
      ({ QuickLane } = await import(path.join(libDirectory, 'quick-lane.js')));
    }
    if (!LaneSelector) {
      LaneSelector = await import(path.join(libDirectory, 'lane-selector.js'));
    }
    if (!phaseTransitionHooks) {
      phaseTransitionHooks = await import(path.join(hooksDirectory, 'phase-transition.js'));
    }
    if (!contextPreservation) {
      contextPreservation = await import(path.join(hooksDirectory, 'context-preservation.js'));
    }
    if (!storyContextValidator) {
      const module = await import(path.join(libDirectory, 'story-context-validator.js'));
=======
      ({ ProjectState } = await (0, lib_resolver_js_1.importLibModule)('project-state.js'));
    }
    if (!BMADBridge) {
      ({ BMADBridge } = await (0, lib_resolver_js_1.importLibModule)('bmad-bridge.js'));
    }
    if (!DeliverableGenerator) {
      ({ DeliverableGenerator } = await (0, lib_resolver_js_1.importLibModule)(
        'deliverable-generator.js',
      ));
    }
    if (!BrownfieldAnalyzer) {
      ({ BrownfieldAnalyzer } = await (0, lib_resolver_js_1.importLibModule)(
        'brownfield-analyzer.js',
      ));
    }
    if (!QuickLane) {
      ({ QuickLane } = await (0, lib_resolver_js_1.importLibModule)('quick-lane.js'));
    }
    if (!LaneSelector) {
      LaneSelector = await (0, lib_resolver_js_1.importLibModule)('lane-selector.js');
    }
    if (!phaseTransitionHooks) {
      phaseTransitionHooks = await (0, lib_resolver_js_1.importFromPackageRoot)(
        'hooks',
        'phase-transition.js',
      );
    }
    if (!contextPreservation) {
      contextPreservation = await (0, lib_resolver_js_1.importFromPackageRoot)(
        'hooks',
        'context-preservation.js',
      );
    }
    if (!storyContextValidator) {
      const module = await (0, lib_resolver_js_1.importLibModule)('story-context-validator.js');
>>>>>>> 790ef085
      storyContextValidator = module?.default ?? module;
    }
  }
  async function initializeProject(projectPath = process.cwd()) {
    if (!projectState) {
      projectState = new ProjectState(projectPath);
      await projectState.initialize();
    }
    if (!bmadBridge) {
      const llmClient = await createLLMClient('default');
      bmadBridge = new BMADBridge({ llmClient });
      await bmadBridge.initialize();
      const environmentInfo =
        typeof bmadBridge.getEnvironmentInfo === 'function'
          ? bmadBridge.getEnvironmentInfo()
          : null;
      if (environmentInfo?.mode === 'v6-modules') {
        logger.info('environment_detected', {
          operation: 'detect_environment',
          mode: environmentInfo.mode,
          modulesRoot: environmentInfo.modulesRoot || environmentInfo.root,
          moduleCount: environmentInfo.catalog?.moduleCount ?? 0,
        });
      }
    }
    if (!deliverableGen) {
      deliverableGen = new DeliverableGenerator(projectPath, { bmadBridge });
      await deliverableGen.initialize();
    }
    if (!brownfieldAnalyzer) {
      brownfieldAnalyzer = new BrownfieldAnalyzer(projectPath);
    }
    if (!quickLane) {
      const quickLaneLLM = await createLLMClient('quick');
      quickLane = new QuickLane(projectPath, { llmClient: quickLaneLLM });
      await quickLane.initialize();
    }
    phaseTransitionHooks.bindDependencies({
      triggerAgent: async (agentId, context) => {
        const result = await bmadBridge.runAgent(agentId, context);
        if (!result) {
          return null;
        }
        const rawResponse = result.response;
        if (rawResponse == null) {
          return null;
        }
        if (typeof rawResponse === 'string') {
          try {
            return JSON.parse(rawResponse);
          } catch (error) {
            logger.warn('agent_response_parse_failed', {
              operation: 'trigger_agent',
              agentId,
              error: error instanceof Error ? error.message : String(error),
            });
            return {
              error: `Failed to parse response from agent ${agentId}`,
              rawResponse,
            };
          }
        }
        if (typeof rawResponse === 'object') {
          return rawResponse;
        }
        const structuredError = buildParseError({
          agentId,
          rawResponse,
          error: new Error('Unsupported response type'),
          context,
        });
        logger.error(
          `[MCP] Failed to parse response from agent ${agentId}: Unsupported response type (${typeof rawResponse})`,
        );
        return structuredError;
      },
      triggerCommand: async (command, context) => {
        await ensureOperationAllowed('execute_auto_command', { command });
        logger.info('auto_command_execute', {
          operation: 'execute_auto_command',
          command,
        });
        return executeAutoCommand(command, context, bmadBridge);
      },
      updateProjectState: async (updates) => {
        await projectState.updateState(updates);
      },
      saveDeliverable: async (type, content) => {
        await ensureOperationAllowed('save_deliverable', { type });
        await projectState.storeDeliverable(type, content);
      },
      loadPhaseContext: async (phase, context) =>
        contextPreservation.preserveContext(
          projectState.state.currentPhase,
          phase,
          context,
          async (p) => projectState.getPhaseDeliverables(p),
        ),
    });
  }
  async function runStoryContextValidationHook({ notes, trigger } = {}) {
    if (!storyContextValidator?.runStoryContextValidation) {
      await loadDependencies();
    }
    const validationModule = storyContextValidator?.default
      ? storyContextValidator.default
      : storyContextValidator;
    if (!validationModule?.runStoryContextValidation) {
      throw new Error('Story context validator not available');
    }
    const lane = developerLaneConfig.validationLane ?? 'review';
    return validationModule.runStoryContextValidation({
      projectState,
      createLLMClient,
      BMADBridge,
      lane,
      notes,
      trigger,
      log: textLog,
    });
  }
  async function ensureStoryContextReadyForDevelopment({ notes, trigger } = {}) {
    if (!storyContextValidator) {
      await loadDependencies();
    }
    const validationModule = storyContextValidator?.default
      ? storyContextValidator.default
      : storyContextValidator;
    if (validationModule?.ensureStoryContextReadyForDevelopment) {
      const lane = developerLaneConfig.validationLane ?? 'review';
      return validationModule.ensureStoryContextReadyForDevelopment({
        projectState,
        createLLMClient,
        BMADBridge,
        lane,
        notes,
        trigger,
        log: textLog,
      });
    }
    return runStoryContextValidationHook({ notes, trigger });
  }
  const server = new index_js_1.Server(
    {
      name: serverName,
      version: serverVersion,
    },
    {
      capabilities: {
        tools: {},
      },
    },
  );
  server.setRequestHandler(types_js_1.ListToolsRequestSchema, async () => ({
    tools: [
      {
        name: 'get_project_context',
        description:
          'Get complete project context including phase, requirements, decisions, and conversation history',
        inputSchema: {
          type: 'object',
          properties: {
            includeConversation: {
              type: 'boolean',
              description: 'Include recent conversation history',
              default: true,
            },
            conversationLimit: {
              type: 'number',
              description: 'Number of recent messages to include',
              default: 10,
            },
          },
        },
      },
      {
        name: 'detect_phase',
        description: 'Analyze user message and conversation to determine appropriate BMAD phase',
        inputSchema: {
          type: 'object',
          properties: {
            userMessage: {
              type: 'string',
              description: "User's latest message",
            },
            conversationHistory: {
              type: 'array',
              description: 'Recent conversation messages',
              items: { type: 'object' },
              default: [],
            },
          },
          required: ['userMessage'],
        },
      },
      {
        name: 'load_agent_persona',
        description: 'Load BMAD agent persona for the current or specified phase',
        inputSchema: {
          type: 'object',
          properties: {
            phase: {
              type: 'string',
              enum: ['analyst', 'pm', 'architect', 'sm', 'dev', 'qa', 'ux', 'po'],
              description: 'Phase to load agent for (defaults to current phase)',
            },
          },
        },
      },
      {
        name: 'transition_phase',
        description: 'Safely transition to a new project phase with validation',
        inputSchema: {
          type: 'object',
          properties: {
            toPhase: {
              type: 'string',
              enum: ['analyst', 'pm', 'architect', 'sm', 'dev', 'qa', 'ux', 'po'],
              description: 'Target phase',
            },
            context: {
              type: 'object',
              description: 'Context to carry forward',
            },
            userValidated: {
              type: 'boolean',
              description: 'Whether user has validated the transition',
              default: false,
            },
          },
          required: ['toPhase'],
        },
      },
      {
        name: 'configure_developer_lane',
        description: 'Configure developer lane behavior including story context validation toggles',
        inputSchema: {
          type: 'object',
          properties: {
            validateStoryContext: {
              type: 'boolean',
              description:
                'Enable or disable story context validation before developer transitions',
            },
            validationLane: {
              type: 'string',
              description: 'Lane key to use for story context validation reviewer bridge',
            },
          },
        },
      },
      {
        name: 'run_story_context_validation',
        description: 'Re-run story context enrichment in isolation and record the audit checkpoint',
        inputSchema: {
          type: 'object',
          properties: {
            notes: {
              type: 'string',
              description: 'Additional notes to attach to the validation record',
            },
          },
        },
      },
      {
        name: 'generate_deliverable',
        description: 'Generate BMAD deliverable (PRD, architecture, story, etc.) and save to docs/',
        inputSchema: {
          type: 'object',
          properties: {
            type: {
              type: 'string',
              enum: ['brief', 'prd', 'architecture', 'epic', 'story', 'qa_assessment'],
              description: 'Type of deliverable to generate',
            },
            context: {
              type: 'object',
              description: 'Context data for the deliverable',
            },
          },
          required: ['type', 'context'],
        },
      },
      {
        name: 'record_decision',
        description: 'Record a project decision for future reference',
        inputSchema: {
          type: 'object',
          properties: {
            key: {
              type: 'string',
              description: "Decision identifier (e.g., 'tech_stack', 'architecture_pattern')",
            },
            value: {
              type: 'string',
              description: 'The decision made',
            },
            rationale: {
              type: 'string',
              description: 'Why this decision was made',
            },
          },
          required: ['key', 'value'],
        },
      },
      {
        name: 'add_conversation_message',
        description: 'Add a message to the conversation history',
        inputSchema: {
          type: 'object',
          properties: {
            role: {
              type: 'string',
              enum: ['user', 'assistant'],
              description: 'Message role',
            },
            content: {
              type: 'string',
              description: 'Message content',
            },
          },
          required: ['role', 'content'],
        },
      },
      {
        name: 'get_project_summary',
        description: 'Get a high-level summary of project status',
        inputSchema: {
          type: 'object',
          properties: {},
        },
      },
      {
        name: 'list_bmad_agents',
        description: 'List all available BMAD agents',
        inputSchema: {
          type: 'object',
          properties: {},
        },
      },
      {
        name: 'execute_bmad_workflow',
        description: 'Execute a complete BMAD workflow for a phase',
        inputSchema: {
          type: 'object',
          properties: {
            phase: {
              type: 'string',
              enum: ['analyst', 'pm', 'architect', 'sm', 'dev', 'qa', 'ux', 'po'],
              description: 'Phase workflow to execute',
            },
            context: {
              type: 'object',
              description: 'Workflow context',
            },
          },
          required: ['phase'],
        },
      },
      {
        name: 'run_review_checkpoint',
        description:
          'Run an independent reviewer model against a validation checkpoint and capture the outcome',
        inputSchema: {
          type: 'object',
          properties: {
            checkpoint: {
              type: 'string',
              enum: REVIEW_CHECKPOINT_NAMES,
              description: 'Review checkpoint identifier',
            },
            notes: {
              type: 'string',
              description: 'Additional context or concerns for the reviewer',
            },
          },
          required: ['checkpoint'],
        },
      },
      {
        name: 'scan_codebase',
        description:
          'Scan existing codebase structure, tech stack, and architecture (for brownfield projects)',
        inputSchema: {
          type: 'object',
          properties: {},
        },
      },
      {
        name: 'detect_existing_docs',
        description:
          'Find and load existing BMAD documentation (brief, prd, architecture, stories)',
        inputSchema: {
          type: 'object',
          properties: {},
        },
      },
      {
        name: 'load_previous_state',
        description: 'Load state from previous BMAD session to resume work',
        inputSchema: {
          type: 'object',
          properties: {},
        },
      },
      {
        name: 'get_codebase_summary',
        description:
          'Get comprehensive codebase analysis including structure, tech stack, and existing BMAD docs',
        inputSchema: {
          type: 'object',
          properties: {},
        },
      },
      {
        name: 'select_development_lane',
        description:
          'Analyze user message to determine whether to use complex (multi-agent) or quick (template-based) lane',
        inputSchema: {
          type: 'object',
          properties: {
            userMessage: {
              type: 'string',
              description: "User's message/request to analyze",
            },
            context: {
              type: 'object',
              description: 'Additional context (previousPhase, projectComplexity, forceLane, etc.)',
            },
          },
          required: ['userMessage'],
        },
      },
      {
        name: 'execute_workflow',
        description:
          'Execute development workflow - automatically routes between quick and complex lanes, outputs to docs/',
        inputSchema: {
          type: 'object',
          properties: {
            userRequest: {
              type: 'string',
              description: "User's feature request or task description",
            },
            context: {
              type: 'object',
              description: 'Additional context (forceLane, projectComplexity, etc.)',
            },
          },
          required: ['userRequest'],
        },
      },
    ],
  }));
  server.setRequestHandler(types_js_1.CallToolRequestSchema, async (request) => {
    const { name, arguments: args } = request.params;
    const toolLogger = logger.child({ tool: name });
    const stopToolTimer = logger.startTimer();
    const outcomeFields = { operation: name };
    try {
      if (!ProjectState) {
        await loadDependencies();
      }
      await initializeProject();
      let response;
      switch (name) {
        case 'get_project_context': {
          const params = args;
          const state = projectState.getState();
          const context = {
            projectId: state.projectId,
            projectName: state.projectName,
            currentPhase: state.currentPhase,
            requirements: state.requirements,
            decisions: state.decisions,
            userPreferences: state.userPreferences,
            nextSteps: state.nextSteps,
            phaseHistory: state.phaseHistory,
          };
          if (params.includeConversation !== false) {
            context.recentConversation = projectState.getConversation(
              params.conversationLimit || 10,
            );
          }
          response = {
            content: [
              {
                type: 'text',
                text: JSON.stringify(context, null, 2),
              },
            ],
          };
          break;
        }
        case 'detect_phase': {
          const params = args;
          const result = await phaseTransitionHooks.checkTransition(
            { conversation: params.conversationHistory || [] },
            params.userMessage,
            projectState.state.currentPhase,
          );
          if (result && typeof result === 'object' && 'error' in result) {
            const errorPayload = {
              detected_phase: projectState.state.currentPhase,
              confidence: 0,
              shouldTransition: false,
              error: result.error,
            };
            return {
              content: [
                {
                  type: 'text',
                  text: JSON.stringify(errorPayload, null, 2),
                },
              ],
            };
          }
          const detection = result || {
            detected_phase: projectState.state.currentPhase,
            confidence: 0.5,
            shouldTransition: false,
          };
          response = {
            content: [
              {
                type: 'text',
                text: JSON.stringify(detection, null, 2),
              },
            ],
          };
          break;
        }
        case 'load_agent_persona': {
          const params = args;
          const phase = params.phase || projectState.state.currentPhase;
          const agent = await bmadBridge.loadAgent(`${phase}`);
          response = {
            content: [
              {
                type: 'text',
                text: agent.content,
              },
            ],
          };
          break;
        }
        case 'transition_phase': {
          const params = args;
          let storyContextValidationResult = null;
          if (params.toPhase === 'dev' && developerLaneConfig.validateStoryContext) {
            await ensureOperationAllowed('run_story_context_validation', {
              checkpoint: STORY_CONTEXT_VALIDATION_CHECKPOINT,
              mode: 'pre_transition',
              lane: developerLaneConfig.validationLane,
            });
            storyContextValidationResult = await ensureStoryContextReadyForDevelopment({
              notes: params.context?.validationNotes,
              trigger: 'phase_transition',
            });
          }
          const transitionResult = await phaseTransitionHooks.handleTransition(
            projectState,
            params.toPhase,
            params.context || {},
            params.userValidated || false,
          );
          if (transitionResult && storyContextValidationResult?.record) {
            transitionResult.storyContextValidation = storyContextValidationResult.record;
          }
          response = {
            content: [
              {
                type: 'text',
                text: JSON.stringify(transitionResult, null, 2),
              },
            ],
          };
          break;
        }
        case 'configure_developer_lane': {
          const params = args;
          await ensureOperationAllowed('configure_developer_lane', params || {});
          if (typeof params.validateStoryContext === 'boolean') {
            developerLaneConfig.validateStoryContext = params.validateStoryContext;
          }
          if (params.validationLane) {
            developerLaneConfig.validationLane = params.validationLane;
          }
          response = {
            content: [
              {
                type: 'text',
                text: JSON.stringify(
                  {
                    validateStoryContext: developerLaneConfig.validateStoryContext,
                    validationLane: developerLaneConfig.validationLane,
                  },
                  null,
                  2,
                ),
              },
            ],
          };
          break;
        }
        case 'run_story_context_validation': {
          const params = args;
          await ensureOperationAllowed('run_story_context_validation', {
            checkpoint: STORY_CONTEXT_VALIDATION_CHECKPOINT,
            lane: developerLaneConfig.validationLane,
            mode: 'manual',
          });
          const result = await runStoryContextValidationHook({
            notes: params.notes,
            trigger: 'manual_tool',
          });
          response = {
            content: [
              {
                type: 'text',
                text: JSON.stringify(
                  {
                    checkpoint: result.checkpoint,
                    status: result.status,
                    issues: result.issues,
                    record: result.record,
                  },
                  null,
                  2,
                ),
              },
            ],
          };
          break;
        }
        case 'generate_deliverable': {
          const params = args;
          await ensureOperationAllowed('generate_deliverable', {
            type: params.type,
          });
          let result;
          switch (params.type) {
            case 'brief':
              result = await deliverableGen.generateBrief(params.context);
              break;
            case 'prd':
              result = await deliverableGen.generatePRD(params.context);
              break;
            case 'architecture':
              result = await deliverableGen.generateArchitecture(params.context);
              break;
            case 'epic':
              result = await deliverableGen.generateEpic(params.context);
              break;
            case 'story':
              result = await deliverableGen.generateStory(params.context);
              break;
            case 'qa_assessment':
              result = await deliverableGen.generateQAAssessment(params.context);
              break;
            default:
              throw new Error(`Unknown deliverable type: ${params.type}`);
          }
          const metadata = {};
          if (result?.path) {
            metadata.path = result.path;
          }
          if (params.type === 'story') {
            if (result?.storyId) {
              metadata.storyId = result.storyId;
            }
            if (result?.epicNumber != null) {
              metadata.epicNumber = result.epicNumber;
            }
            if (result?.storyNumber != null) {
              metadata.storyNumber = result.storyNumber;
            }
            if (result?.structured) {
              metadata.structuredStory = result.structured;
              const structuredStory = result.structured;
              if (structuredStory?.title) {
                metadata.title = structuredStory.title;
              }
              if (structuredStory?.persona) {
                metadata.persona = structuredStory.persona;
              }
              if (structuredStory?.acceptanceCriteria) {
                metadata.acceptanceCriteria = structuredStory.acceptanceCriteria;
              }
              if (structuredStory?.definitionOfDone) {
                metadata.definitionOfDone = structuredStory.definitionOfDone;
              }
              if (structuredStory?.testingStrategy) {
                metadata.testingStrategy = structuredStory.testingStrategy;
              }
              if (structuredStory?.technicalDetails) {
                metadata.technicalDetails = structuredStory.technicalDetails;
              }
            }
          }
          await projectState.storeDeliverable(params.type, result.content, metadata);
          response = {
            content: [
              {
                type: 'text',
                text: `Deliverable generated: ${result.path}\n\nPreview:\n${result.content.substring(0, 500)}...`,
              },
            ],
          };
          break;
        }
        case 'record_decision': {
          const params = args;
          await projectState.recordDecision(params.key, params.value, params.rationale || '');
          response = {
            content: [
              {
                type: 'text',
                text: `Decision recorded: ${params.key} = ${params.value}`,
              },
            ],
          };
          break;
        }
        case 'add_conversation_message': {
          const params = args;
          await projectState.addMessage(params.role, params.content);
          response = {
            content: [
              {
                type: 'text',
                text: 'Message added to conversation history',
              },
            ],
          };
          break;
        }
        case 'get_project_summary': {
          const summary = projectState.getSummary();
          response = {
            content: [
              {
                type: 'text',
                text: JSON.stringify(summary, null, 2),
              },
            ],
          };
          break;
        }
        case 'list_bmad_agents': {
          const agents = await bmadBridge.listAgents();
          response = {
            content: [
              {
                type: 'text',
                text: `Available BMAD Agents:\n${agents.map((a) => `- ${a}`).join('\n')}`,
              },
            ],
          };
          break;
        }
        case 'execute_bmad_workflow': {
          const params = args;
          const result = await bmadBridge.executePhaseWorkflow(params.phase, params.context || {});
          response = {
            content: [
              {
                type: 'text',
                text: JSON.stringify(result, null, 2),
              },
            ],
          };
          break;
        }
        case 'run_review_checkpoint': {
          const params = args;
          const config = REVIEW_CHECKPOINTS[params.checkpoint];
          if (!config) {
            throw new Error(`Unknown review checkpoint: ${params.checkpoint}`);
          }
          await ensureOperationAllowed('run_review_checkpoint', {
            checkpoint: params.checkpoint,
            phase: config.sourcePhase,
          });
          const lane = config.lane ?? 'review';
          logger.info('review_checkpoint_started', {
            operation: 'run_review_checkpoint',
            checkpoint: params.checkpoint,
            reviewer: config.agent,
            lane,
          });
          const reviewLLM = await createLLMClient(lane);
          const reviewBridge = new BMADBridge({ llmClient: reviewLLM });
          await reviewBridge.initialize();
          const projectSnapshot = projectState.exportForLLM();
          const phaseDeliverables = projectState.getPhaseDeliverables(config.sourcePhase);
          const deliverables =
            config.deliverableKeys && config.deliverableKeys.length > 0
              ? Object.fromEntries(
                  config.deliverableKeys
                    .map((key) => [key, phaseDeliverables?.[key]])
                    .filter(([, value]) => value != null),
                )
              : phaseDeliverables;
          const reviewContext = {
            task: config.instructions,
            checkpoint: params.checkpoint,
            reviewerTitle: config.title,
            project: projectSnapshot,
            phaseDeliverables: deliverables,
            additionalNotes: params.notes ?? '',
          };
          const reviewResult = await reviewBridge.runAgent(config.agent, reviewContext);
          let parsedOutcome = reviewResult?.response;
          if (typeof parsedOutcome === 'string') {
            try {
              parsedOutcome = JSON.parse(parsedOutcome);
            } catch (error) {
              parsedOutcome = {
                status: 'revise',
                summary: 'Reviewer response was not valid JSON.',
                raw: reviewResult?.response,
              };
            }
          }
          if (parsedOutcome == null || typeof parsedOutcome !== 'object') {
            parsedOutcome = {
              status: 'revise',
              summary: 'Reviewer response unavailable.',
              raw: reviewResult?.response,
            };
          }
          if (!parsedOutcome.status) {
            parsedOutcome.status = 'revise';
          }
          const record = await projectState.recordReviewOutcome(params.checkpoint, {
            phase: config.sourcePhase,
            reviewer: config.agent,
            lane,
            status: parsedOutcome.status,
            summary: parsedOutcome.summary ?? parsedOutcome.notes ?? '',
            risks: parsedOutcome.risks ?? [],
            followUp: parsedOutcome.follow_up ?? parsedOutcome.actions ?? [],
            additionalNotes: params.notes ?? undefined,
            outcome: parsedOutcome,
          });
          response = {
            content: [
              {
                type: 'text',
                text: JSON.stringify(
                  {
                    checkpoint: params.checkpoint,
                    record,
                  },
                  null,
                  2,
                ),
              },
            ],
          };
          break;
        }
        case 'scan_codebase': {
          const codebase = await brownfieldAnalyzer.scanCodebase();
          response = {
            content: [
              {
                type: 'text',
                text: JSON.stringify(codebase, null, 2),
              },
            ],
          };
          break;
        }
        case 'detect_existing_docs': {
          const docs = await brownfieldAnalyzer.detectExistingDocs();
          response = {
            content: [
              {
                type: 'text',
                text: JSON.stringify(docs, null, 2),
              },
            ],
          };
          break;
        }
        case 'load_previous_state': {
          const previousState = await brownfieldAnalyzer.detectPreviousState();
          if (previousState.exists && previousState.state) {
            await projectState.updateState(previousState.state);
            response = {
              content: [
                {
                  type: 'text',
                  text: `Previous session loaded successfully!\n\nLast Phase: ${previousState.lastPhase}\nLast Updated: ${previousState.lastUpdated}\n\n${JSON.stringify(previousState.state, null, 2)}`,
                },
              ],
            };
            break;
          }
          response = {
            content: [
              {
                type: 'text',
                text: 'No previous BMAD session found. Starting fresh.',
              },
            ],
          };
          break;
        }
        case 'get_codebase_summary': {
          const summary = await brownfieldAnalyzer.generateCodebaseSummary();
          response = {
            content: [
              {
                type: 'text',
                text: summary.summary,
              },
            ],
          };
          break;
        }
        case 'select_development_lane': {
          const params = args;
          const context = {
            ...params.context,
            previousPhase: projectState.state.currentPhase,
            hasExistingPRD: Object.keys(projectState.deliverables).length > 0,
          };
          const selectionTimer = logger.startTimer();
          const decision = await LaneSelector.selectLaneWithLog(
            params.userMessage,
            context,
            projectState.projectPath,
          );
          const selectionDurationMs = selectionTimer();
          logger.info('lane_selection_completed', {
            operation: 'select_development_lane',
            lane: decision.lane,
            confidence: decision.confidence,
            durationMs: selectionDurationMs,
          });
          logger.recordTiming('mcp.lane.selection.duration_ms', selectionDurationMs, {
            operation: 'select_development_lane',
            lane: decision.lane,
          });
          await projectState.recordLaneDecision(
            decision.lane,
            decision.rationale,
            decision.confidence,
            params.userMessage,
          );
          laneDecisions.push({
            lane: decision.lane,
            rationale: decision.rationale,
            confidence: decision.confidence,
            trigger: params.userMessage,
          });
          outcomeFields.lane = decision.lane;
          outcomeFields.confidence = decision.confidence;
          outcomeFields.trigger = params.userMessage;
          response = {
            content: [
              {
                type: 'text',
                text: JSON.stringify(decision, null, 2),
              },
            ],
          };
          break;
        }
        case 'execute_workflow': {
          const params = args;
          const context = {
            ...params.context,
            previousPhase: projectState.state.currentPhase,
            hasExistingPRD: Object.keys(projectState.deliverables).length > 0,
          };
          const selectionTimer = logger.startTimer();
          const decision = await LaneSelector.selectLaneWithLog(
            params.userRequest,
            context,
            projectState.projectPath,
          );
          const selectionDurationMs = selectionTimer();
          logger.info('lane_selection_completed', {
            operation: 'execute_workflow',
            lane: decision.lane,
            confidence: decision.confidence,
            durationMs: selectionDurationMs,
          });
          logger.recordTiming('mcp.lane.selection.duration_ms', selectionDurationMs, {
            operation: 'execute_workflow',
            lane: decision.lane,
          });
          await projectState.recordLaneDecision(
            decision.lane,
            decision.rationale,
            decision.confidence,
            params.userRequest,
          );
          laneDecisions.push({
            lane: decision.lane,
            rationale: decision.rationale,
            confidence: decision.confidence,
            trigger: params.userRequest,
          });
          let result;
          outcomeFields.lane = decision.lane;
          outcomeFields.confidence = decision.confidence;
          outcomeFields.request = params.userRequest;
          if (decision.lane === 'quick') {
            await ensureOperationAllowed('execute_quick_lane', {
              decision,
              request: params.userRequest,
            });
            logger.info('lane_workflow_started', {
              operation: 'execute_workflow',
              lane: 'quick',
              request: params.userRequest,
            });
            const laneTimer = logger.startTimer();
            result = await quickLane.execute(params.userRequest, context);
            const laneDurationMs = laneTimer();
            logger.info('lane_workflow_completed', {
              operation: 'execute_workflow',
              lane: 'quick',
              confidence: decision.confidence,
              durationMs: laneDurationMs,
            });
            logger.recordTiming('mcp.lane.workflow.duration_ms', laneDurationMs, {
              operation: 'execute_workflow',
              lane: 'quick',
            });
            outcomeFields.workflowDurationMs = laneDurationMs;
            result.lane = 'quick';
            result.decision = decision;
          } else {
            await ensureOperationAllowed('execute_complex_lane', {
              decision,
              request: params.userRequest,
            });
            logger.info('lane_workflow_started', {
              operation: 'execute_workflow',
              lane: 'complex',
              request: params.userRequest,
            });
            const laneTimer = logger.startTimer();
            await bmadBridge.executePhaseWorkflow('analyst', {
              userMessage: params.userRequest,
              ...context,
            });
            await bmadBridge.executePhaseWorkflow('pm', context);
            await bmadBridge.executePhaseWorkflow('architect', context);
            await bmadBridge.executePhaseWorkflow('sm', context);
            result = {
              lane: 'complex',
              decision,
              files: ['docs/prd.md', 'docs/architecture.md', 'docs/stories/*.md'],
              message: 'Complex workflow executed through BMAD agents',
            };
            const laneDurationMs = laneTimer();
            logger.info('lane_workflow_completed', {
              operation: 'execute_workflow',
              lane: 'complex',
              confidence: decision.confidence,
              durationMs: laneDurationMs,
            });
            logger.recordTiming('mcp.lane.workflow.duration_ms', laneDurationMs, {
              operation: 'execute_workflow',
              lane: 'complex',
            });
            outcomeFields.workflowDurationMs = laneDurationMs;
          }
          response = {
            content: [
              {
                type: 'text',
                text: JSON.stringify(result, null, 2),
              },
            ],
          };
          break;
        }
        default:
          throw new Error(`Unknown tool: ${name}`);
      }
      const durationMs = stopToolTimer();
      toolLogger.info('tool_completed', { ...outcomeFields, durationMs });
      logger.recordTiming(`mcp.tool.${name}.duration_ms`, durationMs, {
        tool: name,
        operation: name,
        status: 'ok',
      });
      return response;
    } catch (error) {
      const durationMs = stopToolTimer();
      toolLogger.error('tool_failed', {
        ...outcomeFields,
        durationMs,
        error: error instanceof Error ? error.message : String(error),
      });
      logger.recordTiming(`mcp.tool.${name}.duration_ms`, durationMs, {
        tool: name,
        operation: name,
        status: 'error',
      });
      return {
        content: [
          {
            type: 'text',
            text: `Error: ${error instanceof Error ? error.message : String(error)}`,
          },
        ],
        isError: true,
      };
    }
  });
  await loadDependencies();
  const transport = options.transport ?? new stdio_js_1.StdioServerTransport();
  await server.connect(transport);
  logger.info('server_started', {
    operation: 'startup',
    server: serverName,
    version: serverVersion,
    transport: 'stdio',
    lanesTracked: laneDecisions.length,
  });
  if (options.onServerReady) {
    await options.onServerReady(server);
  }
}<|MERGE_RESOLUTION|>--- conflicted
+++ resolved
@@ -4,14 +4,11 @@
 const index_js_1 = require('@modelcontextprotocol/sdk/server/index.js');
 const stdio_js_1 = require('@modelcontextprotocol/sdk/server/stdio.js');
 const types_js_1 = require('@modelcontextprotocol/sdk/types.js');
-<<<<<<< HEAD
 const path = __importStar(require('node:path'));
 const repositoryRoot = path.resolve(__dirname, '..', '..', '..', '..');
 const libDirectory = path.join(repositoryRoot, 'lib');
 const hooksDirectory = path.join(repositoryRoot, 'hooks');
 const auto_commands_js_1 = require(path.join(libDirectory, 'auto-commands.js'));
-=======
->>>>>>> 790ef085
 const observability_js_1 = require('./observability.js');
 const lib_resolver_js_1 = require('./lib-resolver.js');
 const { executeAutoCommand } = (0, lib_resolver_js_1.requireLibModule)('auto-commands.js');
@@ -282,7 +279,6 @@
   };
   async function loadDependencies() {
     if (!ProjectState) {
-<<<<<<< HEAD
       ({ ProjectState } = await import(path.join(libDirectory, 'project-state.js')));
     }
     if (!BMADBridge) {
@@ -310,43 +306,6 @@
     }
     if (!storyContextValidator) {
       const module = await import(path.join(libDirectory, 'story-context-validator.js'));
-=======
-      ({ ProjectState } = await (0, lib_resolver_js_1.importLibModule)('project-state.js'));
-    }
-    if (!BMADBridge) {
-      ({ BMADBridge } = await (0, lib_resolver_js_1.importLibModule)('bmad-bridge.js'));
-    }
-    if (!DeliverableGenerator) {
-      ({ DeliverableGenerator } = await (0, lib_resolver_js_1.importLibModule)(
-        'deliverable-generator.js',
-      ));
-    }
-    if (!BrownfieldAnalyzer) {
-      ({ BrownfieldAnalyzer } = await (0, lib_resolver_js_1.importLibModule)(
-        'brownfield-analyzer.js',
-      ));
-    }
-    if (!QuickLane) {
-      ({ QuickLane } = await (0, lib_resolver_js_1.importLibModule)('quick-lane.js'));
-    }
-    if (!LaneSelector) {
-      LaneSelector = await (0, lib_resolver_js_1.importLibModule)('lane-selector.js');
-    }
-    if (!phaseTransitionHooks) {
-      phaseTransitionHooks = await (0, lib_resolver_js_1.importFromPackageRoot)(
-        'hooks',
-        'phase-transition.js',
-      );
-    }
-    if (!contextPreservation) {
-      contextPreservation = await (0, lib_resolver_js_1.importFromPackageRoot)(
-        'hooks',
-        'context-preservation.js',
-      );
-    }
-    if (!storyContextValidator) {
-      const module = await (0, lib_resolver_js_1.importLibModule)('story-context-validator.js');
->>>>>>> 790ef085
       storyContextValidator = module?.default ?? module;
     }
   }
