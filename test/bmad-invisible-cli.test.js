--- conflicted
+++ resolved
@@ -77,11 +77,7 @@
     expect(lastCall[0]).toBe('opencode');
     expect(lastCall[1]).toEqual([]);
     expect(lastCall[2].shell).toBe(false);
-<<<<<<< HEAD
     expect(lastCall[2].env).toBeDefined();
-=======
-    expect(lastCall[2].env.LLM_PROVIDER).toBeUndefined();
->>>>>>> 122cb558
   });
 
   test('handles invalid assistant flag by exiting with error', async () => {
