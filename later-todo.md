--- conflicted
+++ resolved
@@ -150,15 +150,11 @@
 ### Prerequisites Before Migration
 
 - [ ] V6 stability confirmed (beta/stable release)
-<<<<<<< HEAD
+
 - [ ] Migration path tested for custom features
 - [x] Invisible orchestrator compatible with v6 module system (prototype documented in `docs/v6-module-bridge.md`)
-- [ ] MCP server integration maintained
-=======
-- [ ] Migration path tested for custom features _(POC blockers logged; see `docs/v6-migration/poc-report.md`)_
-- [ ] Invisible orchestrator compatible with v6 module system
 - [x] MCP server integration maintained
->>>>>>> be7307ef
+
 - [ ] Codex CLI compatibility verified
 - [ ] Dual-lane orchestration adaptable to v6 workflows _(lane selector prototype maps quick vs complex phase plans; validate against real V6 runtime when available)_
 
