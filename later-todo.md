# Later TODO - V6-Alpha Migration Considerations

## V6-Alpha Overview

V6 represents a major architectural rewrite of BMAD-METHOD currently in alpha stage. This document tracks key features and considerations for potential future migration.

**Status**: Alpha (unstable, frequent changes expected)
**Branch**: `bmad-upstream/v6-alpha` (28 commits ahead of main)
**Recommendation**: Stay on stable main until v6 reaches beta/stable

---

## Key V6 Innovations

### 1. Modular Architecture

- **BMad-CORE**: Foundation collaboration engine framework
- **Module System**:
  - BMM (BMad Method) - Core development methodology
  - BMB (BMad Builder) - Agent/workflow creation tools
  - CIS (Creative/Innovation) - Brainstorming and creative workflows
- **Sub-agents**: Specialized agents organized in subfolders for better structure
- **Shared Dependencies**: Efficient cross-module resource sharing
- **Single Installation**: Everything goes to `bmad/` folder (vs multiple folders in v4/v5)

### 2. Improved Development Flow

#### Scale-Adaptive Workflows (Level 0-4)

- **Level 0**: Simple minor tasks
- **Level 4**: Massive enterprise-scale efforts
- Automatically adjusts complexity based on project scope
- Tracks project type, level, phases, and agents used

#### Tech-Spec Per Epic (vs All At Once)

- Architect generates focused specification for **one epic at a time**
- Only creates tech spec for first/next incomplete epic
- Consolidates all artifact info into concise format
- Better context management for development

#### JIT Dev Context Injection

- SM creates just-in-time developer context per story
- Auto-injects specialized expertise (e.g., "master front end developer" for UI-heavy stories)
- Replaces v4's `devAlwaysLoad` files with more powerful system
- Fresh context validation prevents context bias

#### Fresh Context Validation

- Separate validation tasks run in clean context windows
- Prevents context bias and drift
- Recommended: Use different models for dev vs review
  - Example: Non-thinking model for development (cleaner code)
  - Thinking model for senior review (better analysis)
- All validations are optional (use judgment based on criticality)

### 3. Enhanced Features

#### New Integrations

- **Qwen AI Support**: Integration with Qwen language models
- **Web Bundles for Teams**: Improved packaging for web UI deployment
- **TEA Agent**: Test/Quality workflows ported from commands to full agent

#### Developer Experience

- **Hash File Checking**: Detects file changes to prevent overwriting customizations
- **Epic Breakout for GDD**: Detailed game design document epic generation
- **Workflow Tracking Artifact**: Tracks project state, phases, agents, progress
- **Improved v4→v6 Upgrade**: Better migration path with auto-backup

### 4. V6 Workflow Phases

#### Phase 1: Analysis (Optional)

- Brainstorming → Brainstorming Analysis document
- Research → Multiple research artifact types
- Product Brief creation

#### Phase 2: Planning

- PM: `cmd plan-project` → Creates PRD.md + Epics.md
- Architect: `cmd solution-architecture` → Creates Architecture.md
- Architect: `cmd tech-spec` → Generates spec for **next epic only**
- Validation checklists at each step (optional)

#### Phase 3: Development Cycle (per Epic)

1. SM: `cmd create-story` → Draft next story
2. SM: `cmd story-context` → Generate JIT dev context
3. SM: `cmd validate-story-context` (optional)
4. DEV: `cmd develop-story` → Implement with injected context
5. DEV: `cmd review-story` → Quality review (use different model)
6. Repeat for next story
7. SM: Epic retrospective when complete (optional)

#### Phase 4: (Coming Soon)

- Enterprise deployment workflows
- Security/DevOps architecture docs

---

## Migration Challenges for BMAD-Invisible

### Breaking Changes

1. **Complete Architecture Rewrite**:
   - `bmad-core/` → `src/core/`, `src/modules/`
   - Removes old agents/workflows/templates structure
   - Changes installer architecture completely

2. **Custom Features at Risk**:
   - Invisible orchestration layer
   - Codex CLI integration
   - MCP server implementation
   - Dual-lane workflow system
   - Phase detector logic

3. **Philosophy Mismatch**:
   - V6 focuses on **explicit workflow phases** and commands
   - BMAD-Invisible aims for **zero-knowledge natural conversation**
   - V6's scale-adaptive approach vs our invisible orchestration

### Alpha Stability Concerns

- ⚠️ "Potentially unstable release that could drastically change"
- ⚠️ "Not complete - many features, polish, docs coming"
- ⚠️ "Web bundles not fully working yet - IDE required"
- ⚠️ Frequent updates require `node_modules` deletion
- ⚠️ Work in progress, roadmap still evolving

---

## When to Consider V6 Migration

### Good Reasons to Migrate

<<<<<<< HEAD
- [x] V6 reaches beta or stable release
=======
- [ ] V6 reaches beta or stable release

>>>>>>> b3a2c44c
- [ ] Scale-adaptive workflows (0-4) align with invisible orchestration
- [x] Modular plugin system benefits our expansion strategy
- [ ] JIT context injection improves invisible agent performance

- [ ] Web bundles become production-ready
- [ ] Community adoption makes it the standard

### Prerequisites Before Migration

- [ ] V6 stability confirmed (beta/stable release)
- [ ] Migration path tested for custom features _(POC blockers logged; see `docs/v6-migration/poc-report.md`)_
- [ ] Invisible orchestrator compatible with v6 module system
- [ ] MCP server integration maintained
- [ ] Codex CLI compatibility verified
- [ ] Dual-lane orchestration adaptable to v6 workflows _(lane selector prototype maps quick vs complex phase plans; validate against real V6 runtime when available)_

### Features Worth Cherry-Picking (Without Full Migration)

- [ ] JIT context injection concept (adapt to invisible orchestrator)
- [ ] Fresh context validation pattern (different models for dev/review)
- [ ] Hash file checking (prevent customization overwrites)
- [ ] Scale-adaptive workflow logic (integrate into phase detector)
- [ ] Tech-spec per epic approach (vs all-at-once)

---

## Current Decision: Stay on Main

**Rationale**:

1. ✅ BMAD-Invisible v1.3.0 is production-ready
2. ✅ Stable dual-lane orchestration working well
3. ✅ Invisible approach proven with codex/MCP integration
4. ❌ V6 alpha too unstable for production fork
5. ❌ Explicit workflow phases contradict zero-knowledge vision
6. ❌ Migration effort high with uncertain benefits

**Next Steps**:

- Monitor v6-alpha progress toward beta
- Track community feedback and adoption
- Evaluate specific features for selective integration
- Revisit migration decision when v6 reaches stable release

---

## Resources

- **V6 Branch**: `bmad-upstream/v6-alpha`
- **V6 Flow Doc**: `v6-IMPORTANT-BMM-FLOW.md`
- **Open Items**: `v6-open-items.md` (in v6 branch)
- **Discord**: https://discord.gg/gk8jAdXWmj
- **YouTube**: https://www.youtube.com/@BMadCode

---

**Last Updated**: 2025-10-02
**Decision**: Keep BMAD-Invisible on stable main, monitor v6 for future opportunities<|MERGE_RESOLUTION|>--- conflicted
+++ resolved
@@ -137,12 +137,9 @@
 
 ### Good Reasons to Migrate
 
-<<<<<<< HEAD
+
 - [x] V6 reaches beta or stable release
-=======
-- [ ] V6 reaches beta or stable release
-
->>>>>>> b3a2c44c
+
 - [ ] Scale-adaptive workflows (0-4) align with invisible orchestration
 - [x] Modular plugin system benefits our expansion strategy
 - [ ] JIT context injection improves invisible agent performance
