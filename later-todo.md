# Later TODO - V6-Alpha Migration Considerations

## V6-Alpha Overview

V6 represents a major architectural rewrite of BMAD-METHOD currently in alpha stage. This document tracks key features and considerations for potential future migration.

**Status**: Alpha (unstable, frequent changes expected)
**Branch**: `bmad-upstream/v6-alpha` (28 commits ahead of main)
**Recommendation**: Stay on stable main until v6 reaches beta/stable

---

## Key V6 Innovations

### 1. Modular Architecture

- **BMad-CORE**: Foundation collaboration engine framework
- **Module System**:
  - BMM (BMad Method) - Core development methodology
  - BMB (BMad Builder) - Agent/workflow creation tools
  - CIS (Creative/Innovation) - Brainstorming and creative workflows
- **Sub-agents**: Specialized agents organized in subfolders for better structure
- **Shared Dependencies**: Efficient cross-module resource sharing
- **Single Installation**: Everything goes to `bmad/` folder (vs multiple folders in v4/v5)

### 2. Improved Development Flow

#### Scale-Adaptive Workflows (Level 0-4)

- **Level 0**: Simple minor tasks
- **Level 4**: Massive enterprise-scale efforts
- Automatically adjusts complexity based on project scope
- Tracks project type, level, phases, and agents used

#### Tech-Spec Per Epic (vs All At Once)

- Architect generates focused specification for **one epic at a time**
- Only creates tech spec for first/next incomplete epic
- Consolidates all artifact info into concise format
- Better context management for development

#### JIT Dev Context Injection

- SM creates just-in-time developer context per story
- Auto-injects specialized expertise (e.g., "master front end developer" for UI-heavy stories)
- Replaces v4's `devAlwaysLoad` files with more powerful system
- Fresh context validation prevents context bias

#### Fresh Context Validation

- Separate validation tasks run in clean context windows
- Prevents context bias and drift
- Recommended: Use different models for dev vs review
  - Example: Non-thinking model for development (cleaner code)
  - Thinking model for senior review (better analysis)
- All validations are optional (use judgment based on criticality)

### 3. Enhanced Features

#### New Integrations

- **Qwen AI Support**: Integration with Qwen language models
- **Web Bundles for Teams**: Improved packaging for web UI deployment
- **TEA Agent**: Test/Quality workflows ported from commands to full agent

#### Developer Experience

- **Hash File Checking**: Detects file changes to prevent overwriting customizations
- **Epic Breakout for GDD**: Detailed game design document epic generation
- **Workflow Tracking Artifact**: Tracks project state, phases, agents, progress
- **Improved v4→v6 Upgrade**: Better migration path with auto-backup

### 4. V6 Workflow Phases

#### Phase 1: Analysis (Optional)

- Brainstorming → Brainstorming Analysis document
- Research → Multiple research artifact types
- Product Brief creation

#### Phase 2: Planning

- PM: `cmd plan-project` → Creates PRD.md + Epics.md
- Architect: `cmd solution-architecture` → Creates Architecture.md
- Architect: `cmd tech-spec` → Generates spec for **next epic only**
- Validation checklists at each step (optional)

#### Phase 3: Development Cycle (per Epic)

1. SM: `cmd create-story` → Draft next story
2. SM: `cmd story-context` → Generate JIT dev context
3. SM: `cmd validate-story-context` (optional)
4. DEV: `cmd develop-story` → Implement with injected context
5. DEV: `cmd review-story` → Quality review (use different model)
6. Repeat for next story
7. SM: Epic retrospective when complete (optional)

#### Phase 4: (Coming Soon)

- Enterprise deployment workflows
- Security/DevOps architecture docs

---

## Migration Challenges for BMAD-Invisible

### Breaking Changes

1. **Complete Architecture Rewrite**:
   - `bmad-core/` → `src/core/`, `src/modules/`
   - Removes old agents/workflows/templates structure
   - Changes installer architecture completely

2. **Custom Features at Risk**:
   - Invisible orchestration layer
   - Codex CLI integration
   - MCP server implementation
   - Dual-lane workflow system
   - Phase detector logic

3. **Philosophy Mismatch**:
   - V6 focuses on **explicit workflow phases** and commands
   - BMAD-Invisible aims for **zero-knowledge natural conversation**
   - V6's scale-adaptive approach vs our invisible orchestration

### Alpha Stability Concerns

- ⚠️ "Potentially unstable release that could drastically change"
- ⚠️ "Not complete - many features, polish, docs coming"
- ⚠️ "Web bundles not fully working yet - IDE required"
- ⚠️ Frequent updates require `node_modules` deletion
- ⚠️ Work in progress, roadmap still evolving

---

## When to Consider V6 Migration

### Good Reasons to Migrate


- [x] V6 reaches beta or stable release

- [ ] Scale-adaptive workflows (0-4) align with invisible orchestration
- [x] Modular plugin system benefits our expansion strategy
- [ ] JIT context injection improves invisible agent performance

- [ ] Web bundles become production-ready
- [ ] Community adoption makes it the standard

### Prerequisites Before Migration

- [ ] V6 stability confirmed (beta/stable release)

- [ ] Migration path tested for custom features
- [x] Invisible orchestrator compatible with v6 module system (prototype documented in `docs/v6-module-bridge.md`)
- [x] MCP server integration maintained

- [ ] Codex CLI compatibility verified
- [ ] Dual-lane orchestration adaptable to v6 workflows _(lane selector prototype maps quick vs complex phase plans; validate against real V6 runtime when available)_

### Features Worth Cherry-Picking (Without Full Migration)

- [ ] JIT context injection concept (adapt to invisible orchestrator)
<<<<<<< HEAD
- [x] Fresh context validation pattern (different models for dev/review) — documented in docs/review-checkpoints.md and wired into MCP review lanes
- [ ] Hash file checking (prevent customization overwrites)
- [ ] Scale-adaptive workflow logic (integrate into phase detector)
=======
- [ ] Fresh context validation pattern (different models for dev/review)
- [x] Hash file checking (prevent customization overwrites)
- [x] Scale-adaptive workflow logic (integrate into phase detector)
- [x] Hash file checking (prevent customization overwrites)
>>>>>>> 4758f225
- [ ] Tech-spec per epic approach (vs all-at-once)

---

## Current Decision: Stay on Main

**Rationale**:

1. ✅ BMAD-Invisible v1.3.0 is production-ready
2. ✅ Stable dual-lane orchestration working well
3. ✅ Invisible approach proven with codex/MCP integration
4. ❌ V6 alpha too unstable for production fork
5. ❌ Explicit workflow phases contradict zero-knowledge vision
6. ❌ Migration effort high with uncertain benefits

**Next Steps**:

- Monitor v6-alpha progress toward beta
- Track community feedback and adoption
- Evaluate specific features for selective integration
- Revisit migration decision when v6 reaches stable release

---

## Resources

- **V6 Branch**: `bmad-upstream/v6-alpha`
- **V6 Flow Doc**: `v6-IMPORTANT-BMM-FLOW.md`
- **Open Items**: `v6-open-items.md` (in v6 branch)
- **Discord**: https://discord.gg/gk8jAdXWmj
- **YouTube**: https://www.youtube.com/@BMadCode

---

**Last Updated**: 2025-10-02
**Decision**: Keep BMAD-Invisible on stable main, monitor v6 for future opportunities<|MERGE_RESOLUTION|>--- conflicted
+++ resolved
@@ -161,16 +161,9 @@
 ### Features Worth Cherry-Picking (Without Full Migration)
 
 - [ ] JIT context injection concept (adapt to invisible orchestrator)
-<<<<<<< HEAD
 - [x] Fresh context validation pattern (different models for dev/review) — documented in docs/review-checkpoints.md and wired into MCP review lanes
-- [ ] Hash file checking (prevent customization overwrites)
-- [ ] Scale-adaptive workflow logic (integrate into phase detector)
-=======
-- [ ] Fresh context validation pattern (different models for dev/review)
 - [x] Hash file checking (prevent customization overwrites)
 - [x] Scale-adaptive workflow logic (integrate into phase detector)
-- [x] Hash file checking (prevent customization overwrites)
->>>>>>> 4758f225
 - [ ] Tech-spec per epic approach (vs all-at-once)
 
 ---
