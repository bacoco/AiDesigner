# Agilai Quick Start Guide

## What You Get

Agilai provides a **natural conversational interface** that guides you through project development using the proven BMAD methodology - without you needing to learn any methodology jargon.

**You talk naturally. It generates professional deliverables.**

## Installation

### Option 1: NPX One-Command (Recommended - Zero Setup)

```bash
# Navigate to your project directory (or create a new one)
mkdir my-project && cd my-project
```

You'll be prompted to choose between Claude, Codex, or OpenCode. Or pass
`--assistant=claude`, `--assistant=codex`, or `--assistant=opencode` to skip the prompt.
Need ZhipuAI's GLM? Add `--glm` / `--llm-provider=glm` (requires `AGILAI_GLM_API_KEY`
or one of the legacy aliases like `ZHIPUAI_API_KEY` or `GLM_API_KEY`). Use
`--anthropic` when you want to switch back to Claude.

```bash
# Run this ONE command - it does everything!
npx agilai@latest start
```

Done! The command automatically:

- Creates `package.json` if needed
- Sets up project structure
- Installs all dependencies
- Launches the selected chat interface

If you opt into the bundled shadcn UI helpers, the installer writes
`components.json` using the official shadcn schema so future component imports
(`npx shadcn@latest add card`, etc.) know your Tailwind paths and alias
configuration.

> **💡 Tip**: Always use `@latest` to avoid npx cache issues on either flow!

### Option 1b: NPX Step-by-Step

```bash
# Navigate to your project directory
cd your-project

# Initialize Agilai
npx agilai@latest init

# Install dependencies
npm install


# Start chatting (prompts for your choice)
npx agilai start
# Force GLM for the orchestrator (requires ZHIPUAI_API_KEY or GLM_API_KEY)
# npx agilai start --glm
# OR use explicit commands:
# npx agilai start --assistant=claude    # respects --glm/--anthropic flags
# npx agilai start --assistant=codex     # respects --glm/--anthropic flags
# npx agilai start --assistant=opencode  # respects --glm/--anthropic flags
<<<<<<< HEAD
=======

> **Legacy aliases**: `npm run bmad*` still routes to the same commands if you have existing scripts, but new projects should prefer the `agilai` equivalents shown above.
>>>>>>> ce70beea

```

### Option 2: Global Installation

```bash
# Install globally once
npm install -g agilai

# Use anywhere
cd your-project
agilai init
agilai build

# Add --glm / --llm-provider=glm to default to GLM
agilai start

```

### Option 3: Local Development

```bash
# Clone the repository
git clone https://github.com/bacoco/Agilai.git
cd Agilai

# Install dependencies
npm install

# Build the MCP server
npm run build:mcp


# Start conversation (prompts for choice)
npx agilai start
```

#### Choosing Your LLM Provider (GLM vs Anthropic)

- Pass `--glm` (alias `--llm-provider=glm`) with any command to run on ZhipuAI's
  GLM. Provide `AGILAI_GLM_API_KEY` (or a legacy alias such as `ZHIPUAI_API_KEY`
  or `GLM_API_KEY`) in your environment.
- Override the model via `--llm-model=<model>` or `LLM_MODEL`.
- Persist defaults by committing a `.env` file alongside your project:

  ```bash
  # .env
  LLM_PROVIDER=glm
  AGILAI_GLM_API_KEY=sk-...
  LLM_MODEL=glm-4-plus
  ```

- Swap back to Anthropic with `--anthropic` or `LLM_PROVIDER=claude`.
- The launcher injects these overrides only into the spawned CLI so your shell
  environment stays untouched.

> **MCP Config Formats**
>
> - `.claude/mcp-config.json` powers Claude Code. Optional `chrome-devtools` and
>   `shadcn` servers are present but disabled until you install them.
> - `~/.codex/config.toml` powers Codex CLI. The same servers appear as TOML
>   tables (`[mcp_servers.chrome_devtools]`, `[mcp_servers.shadcn]`) with
>   `auto_start = false` by default.

## Prerequisites

You need at least one local chat CLI installed:

```bash
# Check if installed
codex --version

# If not installed, get it from:
# https://platform.openai.com/docs/guides/codex
```

- OpenAI Codex CLI (`codex`)
- Claude CLI (`claude`) – legacy support
- OpenCode CLI (`opencode`)

## ⚡ Supercharge with MCP (Optional but Recommended)

Extend your AI with powerful tools in 30 seconds! Add GitHub integration, database access, filesystem tools, and more.

### Quick Setup

```bash
# Get smart suggestions based on your project
npm run mcp:suggest
# 🔍 Analyzing project...
# 💡 Recommended: github, filesystem, postgres
# Install all? (y/n)

# Or install specific tools
npm run mcp:install github      # GitHub integration
npm run mcp:install filesystem  # File operations
npm run mcp:install postgres    # Database access
```

### Popular Integrations

**For Full-Stack Projects:**

```bash
npm run mcp:install filesystem github postgres puppeteer
# ✓ Complete development environment ready!
```

**For API Development:**

```bash
npm run mcp:install filesystem postgres brave-search
# ✓ Backend tools configured!
```

**For Frontend Projects:**

```bash
npm run mcp:install filesystem github puppeteer
# ✓ Frontend tools ready!
```

### What You Get

After installing MCP servers, your AI can:

- 🐙 **GitHub**: Create issues, manage PRs, review code
- 📁 **Filesystem**: Read/write files, search codebase
- 🗄️ **PostgreSQL**: Query databases, analyze schemas
- 🌐 **Puppeteer**: Browser automation, E2E testing
- 🔍 **Brave Search**: Web search integration
- 💬 **Slack**: Team notifications

### Example Usage

```
You: "Create a GitHub issue for the login bug"
AI: ✓ Created issue #42: "Fix login authentication error"

You: "Show me all users who signed up this week"
AI: [Queries database] Found 47 users. Top day was Tuesday.

You: "Find all TODO comments in the codebase"
AI: Found 23 TODOs across 8 files. Oldest is 3 months old.
```

**📖 See [MCP Management Guide](docs/mcp-management.md) for complete documentation**

## Usage

### Quick Commands

```bash
<<<<<<< HEAD
npx agilai@latest invisible start # 🚀 One-command setup and launch (prompts for choice)
npx agilai invisible init         # Initialize in project
npx agilai invisible build        # Build MCP server
npx agilai start                    # Start conversation (prompts for assistant choice)
npx agilai start --assistant=claude             # Start Claude directly
npx agilai start --assistant=codex              # Start Codex directly
npx agilai start --assistant=opencode           # Start OpenCode directly
# Append --glm (or --anthropic) to any Agilai command to swap providers

npx agilai invisible test         # Run tests
npx agilai invisible validate     # Validate config
npx agilai invisible help         # Show all commands
=======
npx agilai@latest start # 🚀 One-command setup and launch (prompts for choice)
npx agilai@latest init         # Initialize in project
npx agilai@latest build        # Build MCP server
npm run agilai                 # Start conversation (prompts for assistant choice)
npm run agilai:claude          # Start Claude directly
npm run agilai:codex           # Start Codex directly
npm run agilai:opencode        # Start OpenCode directly
# Append -- --glm (or -- --anthropic) to any npm script to swap providers

npx agilai@latest test         # Run tests
npx agilai@latest validate     # Validate config
npx agilai@latest help         # Show all commands
>>>>>>> ce70beea
```

### Example Session

Run `npx agilai start` and choose your assistant, or use direct commands (`npx agilai start --assistant=claude`, `npx agilai start --assistant=codex`, `npx agilai start --assistant=opencode`). You'll see an experience like this:

```
🎯 Starting Agilai Orchestrator...
📡 MCP Server: agilai-orchestrator
🤖 Agent: Agilai Orchestrator
💬 Type your project idea to begin!

You: Help me build a family chore management app
```<|MERGE_RESOLUTION|>--- conflicted
+++ resolved
@@ -61,11 +61,6 @@
 # npx agilai start --assistant=claude    # respects --glm/--anthropic flags
 # npx agilai start --assistant=codex     # respects --glm/--anthropic flags
 # npx agilai start --assistant=opencode  # respects --glm/--anthropic flags
-<<<<<<< HEAD
-=======
-
-> **Legacy aliases**: `npm run bmad*` still routes to the same commands if you have existing scripts, but new projects should prefer the `agilai` equivalents shown above.
->>>>>>> ce70beea
 
 ```
 
@@ -219,7 +214,6 @@
 ### Quick Commands
 
 ```bash
-<<<<<<< HEAD
 npx agilai@latest invisible start # 🚀 One-command setup and launch (prompts for choice)
 npx agilai invisible init         # Initialize in project
 npx agilai invisible build        # Build MCP server
@@ -232,20 +226,6 @@
 npx agilai invisible test         # Run tests
 npx agilai invisible validate     # Validate config
 npx agilai invisible help         # Show all commands
-=======
-npx agilai@latest start # 🚀 One-command setup and launch (prompts for choice)
-npx agilai@latest init         # Initialize in project
-npx agilai@latest build        # Build MCP server
-npm run agilai                 # Start conversation (prompts for assistant choice)
-npm run agilai:claude          # Start Claude directly
-npm run agilai:codex           # Start Codex directly
-npm run agilai:opencode        # Start OpenCode directly
-# Append -- --glm (or -- --anthropic) to any npm script to swap providers
-
-npx agilai@latest test         # Run tests
-npx agilai@latest validate     # Validate config
-npx agilai@latest help         # Show all commands
->>>>>>> ce70beea
 ```
 
 ### Example Session
