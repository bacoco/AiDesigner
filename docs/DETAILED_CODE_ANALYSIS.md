--- conflicted
+++ resolved
@@ -42,7 +42,6 @@
 
 ## Workflow Highlights
 
-<<<<<<< HEAD
 ```mermaid
 flowchart TD
     A[codex-server bootstrap] --> B{Lane selector decision}
@@ -59,31 +58,7 @@
 4. **Plan execution** – Selected lanes drive BMAD phases via `BMADBridge` and `QuickLane`, with deliverables captured through `DeliverableGenerator`.
 5. **Approval enforcement** – Before executing sensitive operations, `ensureOperationAllowed()` validates against configured allowlists/approvals, possibly prompting the operator.
 6. **Result delivery** – Generated artifacts and lane decisions surface back through MCP responses and persisted documentation, maintaining BMAD’s invisible yet auditable workflow.
-=======
-### Server Start
 
-`codex-server.ts` assembles configuration, constructs a `CodexClient`, and invokes `runOrchestratorServer()`.
-
-### Dependency Bootstrap
-
-`runOrchestratorServer()` lazily loads libraries, initializes project state, and prepares lane-specific LLM clients.
-
-### Task Routing
-
-When a tool request arrives, the runtime consults `LaneSelector` to choose between complex or quick lanes, recording rationale for traceability.
-
-### Plan Execution
-
-Selected lanes drive BMAD phases via `BMADBridge` and `QuickLane`, with deliverables captured through `DeliverableGenerator`.
-
-### Approval Enforcement
-
-Before executing sensitive operations, `ensureOperationAllowed()` validates against configured allowlists/approvals, possibly prompting the operator.
-
-### Result Delivery
-
-Generated artifacts and lane decisions surface back through MCP responses and persisted documentation, maintaining BMAD’s invisible yet auditable workflow.
->>>>>>> 522b7629
 
 ## Observed Strengths
 
