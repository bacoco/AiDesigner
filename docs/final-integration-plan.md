--- conflicted
+++ resolved
@@ -102,15 +102,9 @@
 
 ## Sprint-Ready Backlog (Next 2 Weeks)
 
-<<<<<<< HEAD
 1. Finish the compounding-engineering adapter tests and smoke checks so CI detects regressions in the vendored planner early.
 2. Implement the initial Awesome UI ingestion script that generates `ui-components.registry.json` and annotate Architect planner tasks with component hints.
 3. Draft SuperDesign API client interfaces and configuration docs to unblock orchestration wiring in Phase 2.
-=======
-1. Finish the compounding-engineering adapter tests and smoke checks so CI detects missing companion repos early.
-2. Wire the generated Awesome UI component registry into architect planner prompts and regression-test the hint rendering loop.
-3. Draft SuperDesign API client interfaces and configuration docs to unblock orchestrator wiring in Phase 2.
->>>>>>> 2e9b6e22
 4. Build the `ChromeMCPClient` skeleton with connect/call/close lifecycle and swap the availability check to use the real handshake.
 5. Surface Vibe Check credential audit results to MCP inspector agents and decide when to enable strict failure gating by default.
 
