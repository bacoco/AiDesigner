--- conflicted
+++ resolved
@@ -124,11 +124,7 @@
 npm run build:mcp
 
 # Start conversational interface
-<<<<<<< HEAD
 npx agilai start
-=======
-npm run agilai
->>>>>>> 78a16992
 
 # Talk naturally
 "Help me build a task management app for my family"
@@ -220,11 +216,7 @@
 ## Success Criteria
 
 ✅ **Works without API keys** - Uses Claude Pro subscription
-<<<<<<< HEAD
 ✅ **Integrates with Agilai CLI** - `npx agilai start` (with `--assistant=claude` / `--assistant=codex` for specific front-ends)
-=======
-✅ **Integrates with the Agilai CLI** - npm run agilai (with `npm run agilai:claude` / `npm run agilai:codex` for specific front-ends)
->>>>>>> 78a16992
 ✅ **Generates real deliverables** - docs/ folder populated
 ✅ **Maintains invisible UX** - No methodology jargon
 ✅ **Persists state** - .agilai/ folder
@@ -243,17 +235,10 @@
 ## Usage Command
 
 ```bash
-<<<<<<< HEAD
 npx agilai start
 # Or pick a specific front-end:
 # npx agilai start --assistant=claude
 # npx agilai start --assistant=codex
-=======
-npm run agilai
-# Or pick a specific front-end:
-# npm run agilai:claude
-# npm run agilai:codex
->>>>>>> 78a16992
 ```
 
 That's literally it. Just run one command and start talking about your project!
