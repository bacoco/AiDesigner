--- conflicted
+++ resolved
@@ -76,7 +76,6 @@
 
 When GLM mode is active, variables are resolved in this order:
 
-<<<<<<< HEAD
 | Variable                | Priority | Description                                    |
 | ----------------------- | -------- | ---------------------------------------------- |
 | `AGILAI_GLM_BASE_URL`   | 1        | GLM API base URL (Agilai preferred)            |
@@ -94,21 +93,6 @@
 | `ANTHROPIC_API_KEY`     | 5        | Anthropic API key (fallback for compatibility) |
 
 **Note:** At least one of the GLM `*_BASE_URL` or `*_API_KEY` variables must be set when using GLM mode. Prefer the `AGILAI_*` keys; `BMAD_*`, `ZHIPUAI_*`, and unprefixed `GLM_*` remain for backwards compatibility.
-=======
-| Variable               | Priority | Description                            |
-| ---------------------- | -------- | -------------------------------------- |
-| `BMAD_GLM_BASE_URL`    | 1        | GLM API base URL (legacy BMAD name)    |
-| `GLM_BASE_URL`         | 2        | GLM API base URL (standard)            |
-| `ANTHROPIC_BASE_URL`   | 3        | Anthropic base URL (fallback)          |
-| `BMAD_GLM_AUTH_TOKEN`  | 1        | GLM authentication token (legacy name) |
-| `GLM_AUTH_TOKEN`       | 2        | GLM authentication token (standard)    |
-| `ANTHROPIC_AUTH_TOKEN` | 3        | Anthropic auth token (fallback)        |
-| `BMAD_GLM_API_KEY`     | 1        | GLM API key (legacy name)              |
-| `GLM_API_KEY`          | 2        | GLM API key (standard)                 |
-| `ANTHROPIC_API_KEY`    | 3        | Anthropic API key (fallback)           |
-
-**Note:** At least one of `*_BASE_URL` or `*_API_KEY` must be set when using GLM mode.
->>>>>>> 78a16992
 
 > ℹ️ **Agilai naming update**: The runtime still reads the legacy `BMAD_*` environment variables for GLM routing. You can safely define `AGILAI_*` aliases in your own tooling, but keep exporting the `BMAD_*` names until the CLI adds first-class Agilai prefixes.
 
@@ -133,16 +117,7 @@
 export AGILAI_GLM_BASE_URL=https://your-glm-endpoint.com
 export AGILAI_GLM_API_KEY=your-api-key
 
-<<<<<<< HEAD
 # Start Agilai with GLM routing
-=======
-# Optional: mirror values for future Agilai-prefixed variables
-export AGILAI_ASSISTANT_PROVIDER="$BMAD_ASSISTANT_PROVIDER"
-export AGILAI_GLM_BASE_URL="$BMAD_GLM_BASE_URL"
-export AGILAI_GLM_API_KEY="$BMAD_GLM_API_KEY"
-
-# Start the Agilai orchestrator with GLM routing
->>>>>>> 78a16992
 npm run agilai:claude
 # Output: 🌐 GLM mode active: routing Claude CLI through configured GLM endpoint.
 ```
@@ -152,10 +127,7 @@
 - `npm run agilai:claude` - Routes Claude CLI through GLM
 - `npm run agilai:codex` - Routes Codex CLI through GLM
 - `npm run agilai:opencode` - Routes OpenCode CLI through GLM
-<<<<<<< HEAD
 - Legacy `npm run bmad:*` scripts remain available for backwards compatibility.
-=======
->>>>>>> 78a16992
 
 ### Anthropic Provider (Default)
 
