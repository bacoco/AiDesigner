--- conflicted
+++ resolved
@@ -24,12 +24,7 @@
 LLM_PROVIDER=glm
 
 # API Keys
-<<<<<<< HEAD
 AGILAI_GLM_API_KEY=sk-...       # For GLM (preferred)
-=======
-AGILAI_GLM_API_KEY=sk-...       # Preferred for GLM
-ZHIPUAI_API_KEY=sk-...          # Legacy alias for GLM
->>>>>>> 4511a180
 ANTHROPIC_API_KEY=sk-ant-...    # For Claude
 
 # Optional: Override model
@@ -66,32 +61,20 @@
 
 # API Key (choose one format)
 AGILAI_GLM_API_KEY=sk-...       # Preferred
-<<<<<<< HEAD
 GLM_API_KEY=sk-...               # Legacy alias
 ZHIPUAI_API_KEY=sk-...          # Legacy alias (Codex CLI)
-=======
-BMAD_GLM_API_KEY=sk-...         # Legacy alias
-ZHIPUAI_API_KEY=sk-...          # Legacy alias
-GLM_API_KEY=sk-...               # Standard fallback
->>>>>>> 4511a180
 
 # Optional: Custom model
 LLM_MODEL=glm-4-plus            # Default: glm-4
 
 # Optional: Custom endpoint
-<<<<<<< HEAD
 AGILAI_GLM_BASE_URL=https://open.bigmodel.cn/api/paas/v4/chat/completions
-=======
-AGILAI_GLM_BASE_URL=https://open.bigmodel.cn
-# Legacy aliases also supported: BMAD_GLM_BASE_URL or GLM_BASE_URL
->>>>>>> 4511a180
 ```
 
 #### Variable Priority
 
 When GLM mode is active, variables are resolved in this order:
 
-<<<<<<< HEAD
 | Variable                | Priority | Description                                   |
 | ----------------------- | -------- | --------------------------------------------- |
 | `AGILAI_GLM_BASE_URL`   | 1        | GLM API base URL (preferred)                  |
@@ -109,41 +92,15 @@
 | `ANTHROPIC_API_KEY`     | 5        | Anthropic API key (fallback when nothing set) |
 
 **Note:** At least one of `*_BASE_URL` or `*_API_KEY` must be set when using GLM mode. Legacy `BMAD_*`, `GLM_*`, and `ZHIPUAI_*` values continue to work, but `AGILAI_*` is now the canonical naming.
-=======
-| Variable                | Priority | Description                                    |
-| ----------------------- | -------- | ---------------------------------------------- |
-| `AGILAI_GLM_BASE_URL`   | 1        | GLM API base URL (Agilai preferred)            |
-| `BMAD_GLM_BASE_URL`     | 2        | GLM API base URL (legacy BMAD)                 |
-| `GLM_BASE_URL`          | 3        | GLM API base URL (standard)                    |
-| `ANTHROPIC_BASE_URL`    | 4        | Anthropic base URL (fallback)                  |
-| `AGILAI_GLM_AUTH_TOKEN` | 1        | GLM authentication token (Agilai preferred)    |
-| `BMAD_GLM_AUTH_TOKEN`   | 2        | GLM authentication token (legacy BMAD)         |
-| `GLM_AUTH_TOKEN`        | 3        | GLM authentication token (standard)            |
-| `ANTHROPIC_AUTH_TOKEN`  | 4        | Anthropic auth token (fallback)                |
-| `AGILAI_GLM_API_KEY`    | 1        | GLM API key (Agilai preferred)                 |
-| `BMAD_GLM_API_KEY`      | 2        | GLM API key (legacy BMAD)                      |
-| `ZHIPUAI_API_KEY`       | 3        | GLM API key (ZhipuAI legacy)                   |
-| `GLM_API_KEY`           | 4        | GLM API key (standard)                         |
-| `ANTHROPIC_API_KEY`     | 5        | Anthropic API key (fallback for compatibility) |
-
-**Note:** At least one of the GLM `*_BASE_URL` or `*_API_KEY` variables must be set when using GLM mode. Prefer the `AGILAI_*` keys; `BMAD_*`, `ZHIPUAI_*`, and unprefixed `GLM_*` remain for backwards compatibility.
-
-> ℹ️ **Agilai naming update**: The runtime still reads the legacy `BMAD_*` environment variables for GLM routing. You can safely define `AGILAI_*` aliases in your own tooling, but keep exporting the `BMAD_*` names until the CLI adds first-class Agilai prefixes.
->>>>>>> 4511a180
 
 #### Custom Endpoints
 
 GLM base URLs can include schemes, ports, and paths:
 
 ```bash
-<<<<<<< HEAD
 # Full custom endpoint (preferred)
 AGILAI_GLM_BASE_URL=https://example.com:7443/custom/base
 # Legacy fallback names such as BMAD_GLM_BASE_URL or GLM_BASE_URL remain supported.
-=======
-# Full custom endpoint
-AGILAI_GLM_BASE_URL=https://example.com:7443/custom/base
->>>>>>> 4511a180
 # Agilai appends: /api/paas/v4/chat/completions
 
 # Default (if no base URL provided)
@@ -153,7 +110,6 @@
 #### Example Usage
 
 ```bash
-<<<<<<< HEAD
 # Set GLM provider and credentials (preferred names)
 export AGILAI_ASSISTANT_PROVIDER=glm
 export AGILAI_GLM_BASE_URL=https://your-glm-endpoint.com
@@ -162,15 +118,6 @@
 
 # Start Agilai with GLM routing
 npm run bmad:claude
-=======
-# Set GLM provider and credentials
-export AGILAI_ASSISTANT_PROVIDER=glm
-export AGILAI_GLM_BASE_URL=https://your-glm-endpoint.com
-export AGILAI_GLM_API_KEY=your-api-key
-
-# Start Agilai with GLM routing
-npx agilai start --assistant=claude --glm
->>>>>>> 4511a180
 # Output: 🌐 GLM mode active: routing Claude CLI through configured GLM endpoint.
 ```
 
