# Configuration Guide

Complete configuration reference for Agilai.

> **Legacy aliases**: Existing `npm run bmad*` scripts continue to work, but new projects should prefer the `agilai` commands documented below.

## Table of Contents

- [Environment Variables](#environment-variables)
- [LLM Provider Configuration](#llm-provider-configuration)
- [MCP Server Configuration](#mcp-server-configuration)
- [Codex CLI Configuration](#codex-cli-configuration)
- [Observability & Logging](#observability--logging)
- [Advanced Settings](#advanced-settings)

## Environment Variables

Agilai can be configured via environment variables in a `.env` file at your project root:

```bash
# .env

# LLM Provider (claude or glm)
LLM_PROVIDER=glm

# API Keys
AGILAI_GLM_API_KEY=sk-...       # Preferred for GLM
ZHIPUAI_API_KEY=sk-...          # Legacy alias for GLM
ANTHROPIC_API_KEY=sk-ant-...    # For Claude

# Optional: Override model
LLM_MODEL=glm-4-plus            # Custom GLM model
```

## LLM Provider Configuration

### ZhipuAI GLM Provider

Enable GLM (ZhipuAI) for the orchestrator:

#### CLI Flags

```bash
# Use GLM via flag
npx agilai start --glm

# Explicit provider specification
npx agilai start --llm-provider=glm
```

#### Environment Variables

Create a `.env` file:

```bash
# .env - GLM Configuration

# Set provider
LLM_PROVIDER=glm

# API Key (choose one format)
AGILAI_GLM_API_KEY=sk-...       # Preferred
BMAD_GLM_API_KEY=sk-...         # Legacy alias
ZHIPUAI_API_KEY=sk-...          # Legacy alias
GLM_API_KEY=sk-...               # Standard fallback

# Optional: Custom model
LLM_MODEL=glm-4-plus            # Default: glm-4

# Optional: Custom endpoint
AGILAI_GLM_BASE_URL=https://open.bigmodel.cn
# Legacy aliases also supported: BMAD_GLM_BASE_URL or GLM_BASE_URL
```

#### Variable Priority

When GLM mode is active, variables are resolved in this order:

| Variable                | Priority | Description                                    |
| ----------------------- | -------- | ---------------------------------------------- |
| `AGILAI_GLM_BASE_URL`   | 1        | GLM API base URL (Agilai preferred)            |
| `BMAD_GLM_BASE_URL`     | 2        | GLM API base URL (legacy BMAD)                 |
| `GLM_BASE_URL`          | 3        | GLM API base URL (standard)                    |
| `ANTHROPIC_BASE_URL`    | 4        | Anthropic base URL (fallback)                  |
| `AGILAI_GLM_AUTH_TOKEN` | 1        | GLM authentication token (Agilai preferred)    |
| `BMAD_GLM_AUTH_TOKEN`   | 2        | GLM authentication token (legacy BMAD)         |
| `GLM_AUTH_TOKEN`        | 3        | GLM authentication token (standard)            |
| `ANTHROPIC_AUTH_TOKEN`  | 4        | Anthropic auth token (fallback)                |
| `AGILAI_GLM_API_KEY`    | 1        | GLM API key (Agilai preferred)                 |
| `BMAD_GLM_API_KEY`      | 2        | GLM API key (legacy BMAD)                      |
| `ZHIPUAI_API_KEY`       | 3        | GLM API key (ZhipuAI legacy)                   |
| `GLM_API_KEY`           | 4        | GLM API key (standard)                         |
| `ANTHROPIC_API_KEY`     | 5        | Anthropic API key (fallback for compatibility) |

**Note:** At least one of the GLM `*_BASE_URL` or `*_API_KEY` variables must be set when using GLM mode. Prefer the `AGILAI_*` keys; `BMAD_*`, `ZHIPUAI_*`, and unprefixed `GLM_*` remain for backwards compatibility.

> ℹ️ **Agilai naming update**: The runtime still reads the legacy `BMAD_*` environment variables for GLM routing. You can safely define `AGILAI_*` aliases in your own tooling, but keep exporting the `BMAD_*` names until the CLI adds first-class Agilai prefixes.

#### Custom Endpoints

GLM base URLs can include schemes, ports, and paths:

```bash
# Full custom endpoint
AGILAI_GLM_BASE_URL=https://example.com:7443/custom/base
# Agilai appends: /api/paas/v4/chat/completions

# Default (if no base URL provided)
# https://open.bigmodel.cn/api/paas/v4/chat/completions
```

#### Example Usage

```bash
# Set GLM provider and credentials
export AGILAI_ASSISTANT_PROVIDER=glm
export AGILAI_GLM_BASE_URL=https://your-glm-endpoint.com
export AGILAI_GLM_API_KEY=your-api-key

# Start Agilai with GLM routing
<<<<<<< HEAD
npx agilai start --assistant=claude --glm
=======
npm run agilai:claude
>>>>>>> 8039db05
# Output: 🌐 GLM mode active: routing Claude CLI through configured GLM endpoint.
```

GLM routing works with all three assistant entry points:

<<<<<<< HEAD
- `npx agilai start --assistant=claude --glm` - Routes Claude CLI through GLM
- `npx agilai start --assistant=codex --glm` - Routes Codex CLI through GLM
- `npx agilai start --assistant=opencode --glm` - Routes OpenCode CLI through GLM
=======
- `npm run agilai:claude` - Routes Claude CLI through GLM
- `npm run agilai:codex` - Routes Codex CLI through GLM
- `npm run agilai:opencode` - Routes OpenCode CLI through GLM
- Legacy `npm run bmad:*` scripts remain available for backwards compatibility.
>>>>>>> 8039db05

### Anthropic Provider (Default)

Using Anthropic's Claude (default behavior):

#### CLI Flags

```bash
# Use Anthropic (default)
npx agilai start
npx agilai start --anthropic

# Explicit provider
npx agilai start --llm-provider=claude
```

#### Environment Variables

```bash
# .env - Anthropic Configuration

# Set provider (optional, this is default)
LLM_PROVIDER=claude

# API Key (only needed for direct API access)
ANTHROPIC_API_KEY=sk-ant-...

# When using Claude CLI, OpenCode CLI, or Codex CLI,
# the CLI handles authentication automatically
```

### Switching Providers

Switch providers anytime:

```bash
# Start with GLM
npx agilai start --glm

# Later, switch to Anthropic
npx agilai start --anthropic

# Or change .env file
echo "LLM_PROVIDER=claude" >> .env
npx agilai start
```

**Priority order:**

1. CLI flags (highest priority)
2. Environment variables from `.env`
3. Default behavior (Anthropic)

## MCP Server Configuration

### Assistant-Specific Configuration

#### Claude CLI Configuration

**Location:** `.claude/mcp-config.json`

```json
{
  "agilai": {
    "command": "npx",
    "args": ["agilai-codex"],
    "disabled": false
  },
  "chrome-devtools": {
    "command": "npx",
    "args": ["-y", "@modelcontextprotocol/server-chrome-devtools"],
    "disabled": true
  },
  "shadcn": {
    "command": "npx",
    "args": ["-y", "@modelcontextprotocol/server-shadcn"],
    "disabled": true
  }
}
```

#### Codex CLI Configuration

**Location:** `~/.codex/config.toml`

```toml
[[mcp]]
id = "agilai"
command = "npx"
args = ["agilai-codex"]
auto_start = true

[[mcp]]
id = "chrome-devtools"
command = "npx"
args = ["-y", "@modelcontextprotocol/server-chrome-devtools"]
auto_start = false

[[mcp]]
id = "shadcn"
command = "npx"
args = ["-y", "@modelcontextprotocol/server-shadcn"]
auto_start = false
```

### MCP Environment Configuration

Add environment variables to MCP server configuration:

**Claude CLI** (`.claude/mcp-config.json`):

```json
{
  "agilai": {
    "command": "npx",
    "args": ["agilai-codex"],
    "env": {
      "CODEX_APPROVAL_MODE": "true",
      "CODEX_LOG_CONTEXT": "{\"environment\":\"production\"}"
    }
  }
}
```

**Codex CLI** (`~/.codex/config.toml`):

```toml
[[mcp]]
id = "agilai"
command = "npx"
args = ["agilai-codex"]
auto_start = true

  [mcp.env]
  CODEX_APPROVAL_MODE = "true"
  CODEX_LOG_CONTEXT = '{"environment":"production"}'
```

## Codex CLI Configuration

### Approval Mode

Control which operations require manual approval:

```bash
# Enable approval mode
CODEX_APPROVAL_MODE=true

# Specify approved operations (bypass approval)
CODEX_APPROVED_OPERATIONS=generate_deliverable:prd,execute_quick_lane
```

**Available operations:**

- `generate_deliverable:prd` - Generate Product Requirements Document
- `generate_deliverable:architecture` - Generate architecture document
- `generate_deliverable:story` - Generate user stories
- `execute_quick_lane` - Run Quick Lane workflow
- `execute_complex_lane` - Run Complex Lane workflow
- `transition_phase` - Move to next Agilai phase

### Model Overrides

Override LLM routing per development lane:

```bash
# Quick lane: Fast model for simple tasks
CODEX_QUICK_MODEL=gpt-4.1-mini

# Complex lane: Powerful model for complex features
CODEX_COMPLEX_MODEL=claude-3-5-sonnet-20241022

# Governance lane: Specialized model for reviews
CODEX_GOVERNANCE_MODEL=claude-3-5-sonnet-20241022
```

### Complete Codex Configuration Example

`~/.codex/config.toml`:

```toml
[[mcp]]
id = "agilai-codex"
command = "npx"
args = ["agilai-codex"]
autostart = true

  [mcp.env]
  # Approval settings
  CODEX_APPROVAL_MODE = "true"
  CODEX_APPROVED_OPERATIONS = "generate_deliverable:prd,execute_quick_lane"

  # Model routing per lane
  CODEX_QUICK_MODEL = "gpt-4.1-mini"
  CODEX_COMPLEX_MODEL = "claude-3-5-sonnet-20241022"
  CODEX_GOVERNANCE_MODEL = "claude-3-5-sonnet-20241022"

  # Observability
  CODEX_LOG_CONTEXT = '{"environment":"local","team":"engineering"}'
  CODEX_METRICS_STDOUT = "true"

  # Provider overrides
  CODEX_DEFAULT_PROVIDER = "anthropic"
  CODEX_FAST_PROVIDER = "openai"
```

See [`codex-config.toml.example`](../codex-config.toml.example) for a ready-to-copy configuration.

## Observability & Logging

### Structured Logging

Agilai emits structured JSON logs to `stderr`:

```json
{
  "ts": "2024-07-16T12:34:56.789Z",
  "level": "info",
  "msg": "lane_selection_completed",
  "service": "agilai-codex",
  "component": "mcp-orchestrator",
  "operation": "execute_workflow",
  "lane": "quick",
  "confidence": 0.88,
  "durationMs": 142.3,
  "environment": "local"
}
```

### Log Context Enrichment

Add custom fields to all log entries:

```bash
# Environment variable
CODEX_LOG_CONTEXT='{"environment":"production","cluster":"us-west-2","team":"backend"}'
```

All log entries will include these fields automatically.

### Metrics

Enable metrics output to `stdout`:

```bash
# Enable metrics
CODEX_METRICS_STDOUT=true
```

**Metric events include:**

- Lane selection timing
- Workflow duration
- Tool execution time
- Operation success/failure rates

Example metric:

```json
{
  "name": "lane_selection_duration",
  "value": 142.3,
  "type": "timing",
  "unit": "ms",
  "attributes": {
    "lane": "quick",
    "confidence": 0.88,
    "environment": "local"
  }
}
```

### Log Levels

Control logging verbosity:

```bash
# Set log level (debug, info, warn, error)
LOG_LEVEL=info

# Disable logging
LOG_LEVEL=error
```

## Advanced Settings

### Development Mode

Enable development features:

```bash
# Enable debug mode
DEBUG=agilai:*

# Verbose logging
VERBOSE=true

# Disable auto-approval (prompt for everything)
AUTO_APPROVE=false
```

### Performance Tuning

Adjust performance-related settings:

```bash
# Quick lane timeout (milliseconds)
QUICK_LANE_TIMEOUT=180000    # 3 minutes

# Complex lane timeout (milliseconds)
COMPLEX_LANE_TIMEOUT=900000  # 15 minutes

# Lane selection confidence threshold (0.0 - 1.0)
LANE_CONFIDENCE_THRESHOLD=0.7
```

### State Management

Configure project state persistence:

```bash
# State file location (relative to project root)
AGILAI_STATE_DIR=.agilai

# Conversation log location
AGILAI_LOG_FILE=.agilai/conversation.log

# Auto-save state after each interaction
AUTO_SAVE_STATE=true
```

### MCP Server Lifecycle

Control MCP server behavior:

```bash
# Server startup timeout (milliseconds)
MCP_STARTUP_TIMEOUT=5000

# Retry failed operations
MCP_RETRY_COUNT=3

# Retry delay (milliseconds)
MCP_RETRY_DELAY=1000
```

## Configuration Validation

Validate your configuration:

```bash
# Test MCP server connection
npm run mcp:doctor

# Test LLM provider connection
npx agilai start --test

# Audit security settings
npm run mcp:audit
```

## Example Configurations

### Local Development

```bash
# .env
LLM_PROVIDER=anthropic
LOG_LEVEL=debug
VERBOSE=true
AUTO_APPROVE=true
CODEX_METRICS_STDOUT=true
CODEX_LOG_CONTEXT='{"environment":"local"}'
```

### Production

```bash
# .env
LLM_PROVIDER=glm
AGILAI_GLM_API_KEY=sk-...
LOG_LEVEL=info
AUTO_APPROVE=false
CODEX_APPROVAL_MODE=true
CODEX_LOG_CONTEXT='{"environment":"production","team":"engineering"}'
CODEX_METRICS_STDOUT=true
```

### CI/CD

```bash
# .env
LLM_PROVIDER=glm
AGILAI_GLM_API_KEY=${CI_GLM_API_KEY}
LOG_LEVEL=warn
AUTO_APPROVE=true
CODEX_APPROVAL_MODE=false
CODEX_LOG_CONTEXT='{"environment":"ci","pipeline":"${CI_PIPELINE_ID}"}'
```

## Troubleshooting

### Configuration Not Loading

If environment variables aren't being read:

1. Verify `.env` file is in project root
2. Check file permissions: `chmod 600 .env`
3. Ensure no syntax errors in `.env`
4. Try explicit export: `export $(cat .env | xargs)`

### Wrong LLM Provider

If using the wrong provider:

1. Check CLI flag: `npx agilai start --glm`
2. Verify `.env` contents: `cat .env | grep LLM_PROVIDER`
3. Check priority: CLI flags override environment variables

### MCP Server Connection Issues

If MCP servers fail to connect:

1. Validate configuration: `npm run mcp:doctor`
2. Check server paths in config files
3. Test standalone: `npm run mcp`
4. Review logs for errors

## Next Steps

- **[Installation Guide](installation-methods.md)** - Installation options
- **[MCP Management](mcp-management.md)** - Extend with MCP servers
- **[Examples](examples.md)** - Usage examples
- **[Architecture](../docs/core-architecture.md)** - System design<|MERGE_RESOLUTION|>--- conflicted
+++ resolved
@@ -118,26 +118,15 @@
 export AGILAI_GLM_API_KEY=your-api-key
 
 # Start Agilai with GLM routing
-<<<<<<< HEAD
 npx agilai start --assistant=claude --glm
-=======
-npm run agilai:claude
->>>>>>> 8039db05
 # Output: 🌐 GLM mode active: routing Claude CLI through configured GLM endpoint.
 ```
 
 GLM routing works with all three assistant entry points:
 
-<<<<<<< HEAD
 - `npx agilai start --assistant=claude --glm` - Routes Claude CLI through GLM
 - `npx agilai start --assistant=codex --glm` - Routes Codex CLI through GLM
 - `npx agilai start --assistant=opencode --glm` - Routes OpenCode CLI through GLM
-=======
-- `npm run agilai:claude` - Routes Claude CLI through GLM
-- `npm run agilai:codex` - Routes Codex CLI through GLM
-- `npm run agilai:opencode` - Routes OpenCode CLI through GLM
-- Legacy `npm run bmad:*` scripts remain available for backwards compatibility.
->>>>>>> 8039db05
 
 ### Anthropic Provider (Default)
 
