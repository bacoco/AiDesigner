--- conflicted
+++ resolved
@@ -132,7 +132,6 @@
 
 The inspector now performs a live capture of the target URL instead of returning mocked tool metadata. Highlights:
 
-<<<<<<< HEAD
 ```ts
 import { Client } from '@modelcontextprotocol/sdk/client';
 import { WebSocketClientTransport } from '@modelcontextprotocol/sdk/client/websocket';
@@ -207,17 +206,11 @@
   }
 }
 ```
-=======
-- Validates the URL and issues an HTTP(S) request with redirect handling (up to five hops) using Node's core networking stack.
-- Collects inline `<style>` tags and fetches linked stylesheets, logging any failures in the returned `errors` array.
-- Produces normalized artifacts: HTML snapshot, parsed CSS rules, accessibility role summaries, and console placeholders alongside metadata (`url`, `states`, `fetchedAt`).
->>>>>>> 0395b1ef
 
 ### 1.4 `packages/inference/src/tokens.ts`
 
 Token inference now derives primitives from the captured artifacts:
 
-<<<<<<< HEAD
 ```ts
 import type { Tokens } from '@aidesigner/shared-types';
 
@@ -251,18 +244,11 @@
   };
 }
 ```
-=======
-- Parses every color declaration, converts to RGB/HEX, and selects background/foreground/brand tones based on luminance, contrast, and saturation heuristics.
-- Builds spacing and radius scales by scanning pixel-based margin/padding/gap/border-radius values and estimating the step with a floating-point GCD.
-- Extracts font families (including shorthand `font` declarations), records observed weights, and carries optional letter-spacing hints.
-- Emits semantic references (`text/primary`, `surface/default`, `button/primary/bg`, etc.) backed by the inferred primitives alongside contrast requirements.
->>>>>>> 0395b1ef
 
 ### 1.5 `packages/inference/src/components.ts`
 
 Component detection now inspects the captured HTML/CSS instead of returning a static map:
 
-<<<<<<< HEAD
 ```ts
 import type { ComponentMap } from '@aidesigner/shared-types';
 
@@ -294,12 +280,6 @@
   };
 }
 ```
-=======
-- Discovers buttons across semantic `<button>` elements, `role="button"` anchors, and button-type inputs while capturing class tokens for intent/size inference and rounded/shadow patterns.
-- Identifies card-like containers via recurring classnames (`card`, `panel`, `box`, …) and inline styles that hint at rounded corners or shadows.
-- Detects text inputs/textarea fields as a distinct component, monitoring CSS selectors for focus/disabled states.
-- Emits Shadcn/MUI mapping templates that reference the detected variant dimensions so generation can render real components.
->>>>>>> 0395b1ef
 
 ### 1.6 `packages/validators/src/contrast.ts`
 
@@ -459,19 +439,6 @@
     ]);
 
     await Promise.all([
-<<<<<<< HEAD
-=======
-      fs.writeFile(
-        path.join(evidenceDir, 'domSnapshot.json'),
-        JSON.stringify(res.domSnapshot, null, 2),
-      ),
-      fs.writeFile(
-        path.join(evidenceDir, 'accessibility.json'),
-        JSON.stringify(res.accessibility, null, 2),
-      ),
-      fs.writeFile(path.join(evidenceDir, 'cssom.json'), JSON.stringify(res.cssom, null, 2)),
-      fs.writeFile(path.join(evidenceDir, 'console.json'), JSON.stringify(res.console, null, 2)),
->>>>>>> 0395b1ef
       fs.writeFile(path.join(dataDir, 'tokens.json'), JSON.stringify(tokens, null, 2)),
       fs.writeFile(path.join(dataDir, 'components.map.json'), JSON.stringify(comps, null, 2)),
     ]);
