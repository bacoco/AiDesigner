/**
 * BMAD Integration Bridge
 * Connects invisible orchestrator with BMAD core agents, tasks, and templates
 */

const fs = require('fs-extra');
const path = require('node:path');
const yaml = require('js-yaml');
const { LLMClient } = require('./llm-client');
const { V6ModuleLoader } = require('./v6-module-loader');

class BMADBridge {
  constructor(options = {}) {
    this.bmadCorePath = options.bmadCorePath || path.join(__dirname, '..', 'bmad-core');
    this.bmadV6Path = options.bmadV6Path || path.join(__dirname, '..', 'bmad');
    this.llmClient = options.llmClient || new LLMClient();
    this.coreConfig = null;
<<<<<<< HEAD
    this.environmentMode = 'legacy-core';
    this.environmentInfo = null;
    this.v6Loader = null;
=======
    this.contextInjectors = [];
>>>>>>> be7307ef
  }

  /**
   * Initialize bridge and load core config
   */
  async initialize() {
    const legacyCoreExists = await fs.pathExists(this.bmadCorePath);

    if (legacyCoreExists) {
      const configPath = path.join(this.bmadCorePath, 'core-config.yaml');
      const configContent = await fs.readFile(configPath, 'utf8');
      this.coreConfig = yaml.load(configContent);
      this.environmentMode = 'legacy-core';
      this.environmentInfo = {
        mode: this.environmentMode,
        root: this.bmadCorePath,
      };
      return this.coreConfig;
    }

    const modulesRoot = path.join(this.bmadV6Path, 'src', 'modules');
    const hasV6Modules = await fs.pathExists(modulesRoot);

    if (!hasV6Modules) {
      throw new Error(
        `BMAD core not found at ${this.bmadCorePath} and no v6 modules located at ${modulesRoot}`,
      );
    }

    this.environmentMode = 'v6-modules';
    this.v6Loader = new V6ModuleLoader(modulesRoot);
    await this.v6Loader.initialize();

    const v6ConfigPath = path.join(this.bmadV6Path, 'src', 'core', 'core-config.yaml');

    if (await fs.pathExists(v6ConfigPath)) {
      const v6ConfigContent = await fs.readFile(v6ConfigPath, 'utf8');
      this.coreConfig = yaml.load(v6ConfigContent) || {};
    } else {
      this.coreConfig = { modules: this.v6Loader.getCatalogSummary() };
    }

    this.environmentInfo = {
      mode: this.environmentMode,
      root: this.bmadV6Path,
      modulesRoot,
      catalog: this.v6Loader.getCatalogSummary(),
    };

    return this.coreConfig;
  }

  /**
   * Load a BMAD agent definition
   */
  async loadAgent(agentId) {
    if (this.environmentMode === 'v6-modules') {
      const record = await this.v6Loader.loadAgent(agentId);

      if (!record) {
        throw new Error(`Agent not found in v6 modules: ${agentId}`);
      }

      const agentConfig = record.config || {};

      return {
        id: record.agentId || agentId,
        path: record.filePath,
        content: record.content,
        config: agentConfig,
        persona: agentConfig.persona || {},
        agent: agentConfig.agent || {},
        dependencies: agentConfig.dependencies || {},
        moduleId: record.moduleId,
      };
    }

    const agentPath = path.join(this.bmadCorePath, 'agents', `${agentId}.md`);

    if (!(await fs.pathExists(agentPath))) {
      throw new Error(`Agent not found: ${agentId}`);
    }

    const content = await fs.readFile(agentPath, 'utf8');

    // Parse YAML frontmatter/embedded config
    const yamlMatch = content.match(/```yaml\n([\s\S]*?)\n```/);
    let agentConfig = {};

    if (yamlMatch) {
      agentConfig = yaml.load(yamlMatch[1]);
    }

    return {
      id: agentId,
      path: agentPath,
      content,
      config: agentConfig,
      persona: agentConfig.persona || {},
      agent: agentConfig.agent || {},
      dependencies: agentConfig.dependencies || {},
    };
  }

  /**
   * Execute an agent with given context
   */
  async runAgent(agentId, context = {}) {
    const agent = await this.loadAgent(agentId);

    // Build system prompt from agent persona
    const systemPrompt = this.buildAgentSystemPrompt(agent);

    // Allow registered injectors to enrich the context before prompt assembly
    const enrichedContext = await this.applyContextInjectors(agentId, context, agent);

    // Build user message from context
    const userMessage = this.buildContextMessage(enrichedContext);

    // Call LLM with agent persona
    const response = await this.llmClient.chat([{ role: 'user', content: userMessage }], {
      systemPrompt,
      temperature: 0.7,
      maxTokens: 8192,
    });

    return {
      agentId,
      response,
      context,
    };
  }

  /**
   * Build system prompt from agent definition
   */
  buildAgentSystemPrompt(agent) {
    const persona = agent.persona || {};
    const agentInfo = agent.agent || {};

    let prompt = `You are ${agentInfo.name || agentInfo.id}, a ${agentInfo.title || 'BMAD agent'}.\n\n`;

    if (persona.role) {
      prompt += `**Role**: ${persona.role}\n`;
    }

    if (persona.identity) {
      prompt += `**Identity**: ${persona.identity}\n`;
    }

    if (persona.style) {
      prompt += `**Style**: ${persona.style}\n`;
    }

    if (persona.focus) {
      prompt += `**Focus**: ${persona.focus}\n\n`;
    }

    if (persona.core_principles && Array.isArray(persona.core_principles)) {
      prompt += `**Core Principles**:\n`;
      for (const principle of persona.core_principles) {
        prompt += `- ${principle}\n`;
      }
      prompt += '\n';
    }

    // Add the full agent content for complete context
    prompt += `\n---\n\nFull Agent Definition:\n${agent.content}`;

    return prompt;
  }

  /**
   * Build context message for the agent
   */
  buildContextMessage(context) {
    let message = '';

    if (context.task) {
      message += `Task: ${context.task}\n\n`;
    }

    if (context.conversation && Array.isArray(context.conversation)) {
      message += `Conversation History:\n`;
      for (const msg of context.conversation.slice(-5)) {
        message += `- ${msg.role}: ${msg.content}\n`;
      }
      message += '\n';
    }

    if (context.requirements) {
      message += `Requirements:\n${JSON.stringify(context.requirements, null, 2)}\n\n`;
    }

    if (context.userInput) {
      message += `User Input:\n${context.userInput}\n\n`;
    }

    if (context.additionalContext) {
      message += `Additional Context:\n${context.additionalContext}\n`;
    }

    if (Array.isArray(context.targetedSections) && context.targetedSections.length > 0) {
      message += '\nTargeted Context Injection:\n';
      for (const section of context.targetedSections) {
        const title = section.title || 'Context';
        const body = section.body || '';
        const priority = section.priority == null ? '' : ` (priority: ${section.priority})`;
        message += `\n### ${title}${priority}\n${body}\n`;
      }
      message += '\n';
    }

    return message || 'Please proceed with your role.';
  }

  /**
   * Register a context injector that can add targeted prompt sections
   * @param {Function} injector - async function ({ agentId, context, agent, bridge }) => ({ merge?, sections? })
   */
  registerContextInjector(injector) {
    if (typeof injector === 'function') {
      this.contextInjectors.push(injector);
    }
  }

  /**
   * Clear all registered context injectors
   */
  clearContextInjectors() {
    this.contextInjectors = [];
  }

  /**
   * Apply registered context injectors to enrich the base context
   */
  async applyContextInjectors(agentId, context = {}, agent = null) {
    if (this.contextInjectors.length === 0) {
      return context;
    }

    let workingContext = { ...context };
    const aggregatedSections = Array.isArray(workingContext.targetedSections)
      ? [...workingContext.targetedSections]
      : [];

    for (const injector of this.contextInjectors) {
      try {
        const result = await injector({
          agentId,
          context: workingContext,
          agent,
          bridge: this,
        });

        if (!result) {
          continue;
        }

        if (result.merge && typeof result.merge === 'object') {
          workingContext = {
            ...workingContext,
            ...result.merge,
          };
        }

        if (Array.isArray(result.sections)) {
          for (const section of result.sections) {
            if (section && typeof section === 'object') {
              aggregatedSections.push(section);
            }
          }
        }
      } catch (error) {
        // Swallow injector errors but surface a breadcrumb in the context for debugging
        aggregatedSections.push({
          title: 'Context Injector Warning',
          body: `Injector error for agent ${agentId}: ${error instanceof Error ? error.message : error}`,
          priority: 'low',
        });
      }
    }

    if (aggregatedSections.length > 0) {
      workingContext = {
        ...workingContext,
        targetedSections: aggregatedSections,
      };
    }

    return workingContext;
  }

  /**
   * Load a task definition
   */
  async loadTask(taskName) {
    if (this.environmentMode === 'v6-modules') {
      const record = await this.v6Loader.loadTask(taskName);

      if (!record) {
        throw new Error(`Task not found in v6 modules: ${taskName}`);
      }

      return record.content;
    }

    const taskPath = path.join(this.bmadCorePath, 'tasks', `${taskName}.md`);

    if (!(await fs.pathExists(taskPath))) {
      throw new Error(`Task not found: ${taskName}`);
    }

    return await fs.readFile(taskPath, 'utf8');
  }

  /**
   * Load a template
   */
  async loadTemplate(templateName) {
    // Try both .md and .yaml extensions
    if (this.environmentMode === 'v6-modules') {
      const record = await this.v6Loader.loadTemplate(templateName);

      if (!record) {
        throw new Error(`Template not found in v6 modules: ${templateName}`);
      }

      if (record.extension === '.yaml' || record.extension === '.yml') {
        return yaml.load(record.content);
      }

      return record.content;
    }

    for (const ext of ['.yaml', '.md']) {
      const templatePath = path.join(this.bmadCorePath, 'templates', `${templateName}${ext}`);

      if (await fs.pathExists(templatePath)) {
        const content = await fs.readFile(templatePath, 'utf8');

        if (ext === '.yaml') {
          return yaml.load(content);
        }
        return content;
      }
    }

    throw new Error(`Template not found: ${templateName}`);
  }

  /**
   * Load a checklist
   */
  async loadChecklist(checklistName) {
    if (this.environmentMode === 'v6-modules') {
      const record = await this.v6Loader.loadChecklist(checklistName);

      if (!record) {
        throw new Error(`Checklist not found in v6 modules: ${checklistName}`);
      }

      return record.content;
    }

    const checklistPath = path.join(this.bmadCorePath, 'checklists', `${checklistName}.md`);

    if (!(await fs.pathExists(checklistPath))) {
      throw new Error(`Checklist not found: ${checklistName}`);
    }

    return await fs.readFile(checklistPath, 'utf8');
  }

  /**
   * Get phase-specific agent mapping
   */
  getPhaseAgent(phase) {
    const phaseAgentMap = {
      analyst: 'analyst',
      pm: 'pm',
      architect: 'architect',
      sm: 'sm',
      dev: 'dev',
      qa: 'qa',
      ux: 'ux-expert',
      po: 'po',
    };

    return phaseAgentMap[phase] || 'analyst';
  }

  /**
   * Execute phase-specific workflow
   */
  async executePhaseWorkflow(phase, context = {}) {
    const agentId = this.getPhaseAgent(phase);
    const agent = await this.loadAgent(agentId);

    // Load phase-specific dependencies
    const dependencies = await this.loadAgentDependencies(agent);

    // Execute agent with full context
    const result = await this.runAgent(agentId, {
      ...context,
      phase,
      dependencies,
    });

    return result;
  }

  /**
   * Load all dependencies for an agent
   */
  async loadAgentDependencies(agent) {
    const dependencies = {
      tasks: {},
      templates: {},
      checklists: {},
      data: {},
    };

    const deps = agent.dependencies || {};

    // Load tasks
    if (deps.tasks && Array.isArray(deps.tasks)) {
      for (const taskName of deps.tasks) {
        try {
          dependencies.tasks[taskName] = await this.loadTask(taskName);
        } catch (error) {
          console.warn(`Failed to load task ${taskName}:`, error.message);
        }
      }
    }

    // Load templates
    if (deps.templates && Array.isArray(deps.templates)) {
      for (const templateName of deps.templates) {
        try {
          dependencies.templates[templateName] = await this.loadTemplate(templateName);
        } catch (error) {
          console.warn(`Failed to load template ${templateName}:`, error.message);
        }
      }
    }

    // Load checklists
    if (deps.checklists && Array.isArray(deps.checklists)) {
      for (const checklistName of deps.checklists) {
        try {
          dependencies.checklists[checklistName] = await this.loadChecklist(checklistName);
        } catch (error) {
          console.warn(`Failed to load checklist ${checklistName}:`, error.message);
        }
      }
    }

    return dependencies;
  }

  /**
   * Generate a document using a template
   */
  async generateDocument(templateName, context) {
    const template = await this.loadTemplate(templateName);

    // If template is YAML, extract structure
    if (typeof template === 'object') {
      return this.fillTemplate(template, context);
    }

    // If template is markdown, do simple substitution
    let content = template;
    for (const [key, value] of Object.entries(context)) {
      content = content.replaceAll(new RegExp(`\\{\\{${key}\\}\\}`, 'g'), value);
    }

    return content;
  }

  /**
   * Fill a template object with context values
   */
  fillTemplate(template, context) {
    if (typeof template === 'string') {
      // Simple string substitution
      return template.replaceAll(/\{\{(\w+)\}\}/g, (match, key) => {
        return context[key] || match;
      });
    }

    if (Array.isArray(template)) {
      return template.map((item) => this.fillTemplate(item, context));
    }

    if (typeof template === 'object' && template !== null) {
      const result = {};
      for (const [key, value] of Object.entries(template)) {
        result[key] = this.fillTemplate(value, context);
      }
      return result;
    }

    return template;
  }

  /**
   * Get core configuration
   */
  getCoreConfig() {
    return this.coreConfig;
  }

  /**
   * Describe which BMAD environment was detected
   */
  getEnvironmentInfo() {
    return (
      this.environmentInfo || {
        mode: this.environmentMode,
        root: this.environmentMode === 'legacy-core' ? this.bmadCorePath : this.bmadV6Path,
      }
    );
  }

  /**
   * List available agents
   */
  async listAgents() {
    if (this.environmentMode === 'v6-modules') {
      return this.v6Loader.listAgents().map((agent) => `${agent.moduleId}/${agent.agentId}`);
    }

    const agentsDir = path.join(this.bmadCorePath, 'agents');
    const files = await fs.readdir(agentsDir);

    return files.filter((file) => file.endsWith('.md')).map((file) => file.replace('.md', ''));
  }

  /**
   * List available tasks
   */
  async listTasks() {
    if (this.environmentMode === 'v6-modules') {
      return this.v6Loader.listTasks().map((task) => `${task.moduleId}/${task.name}`);
    }

    const tasksDir = path.join(this.bmadCorePath, 'tasks');
    const files = await fs.readdir(tasksDir);

    return files.filter((file) => file.endsWith('.md')).map((file) => file.replace('.md', ''));
  }

  /**
   * List available templates
   */
  async listTemplates() {
    if (this.environmentMode === 'v6-modules') {
      return this.v6Loader
        .listTemplates()
        .map((template) => `${template.moduleId}/${template.name}`);
    }

    const templatesDir = path.join(this.bmadCorePath, 'templates');
    const files = await fs.readdir(templatesDir);

    return files
      .filter((file) => file.endsWith('.yaml') || file.endsWith('.md'))
      .map((file) => file.replace(/\.(yaml|md)$/, ''));
  }
}

module.exports = { BMADBridge };<|MERGE_RESOLUTION|>--- conflicted
+++ resolved
@@ -15,13 +15,11 @@
     this.bmadV6Path = options.bmadV6Path || path.join(__dirname, '..', 'bmad');
     this.llmClient = options.llmClient || new LLMClient();
     this.coreConfig = null;
-<<<<<<< HEAD
+
     this.environmentMode = 'legacy-core';
     this.environmentInfo = null;
     this.v6Loader = null;
-=======
-    this.contextInjectors = [];
->>>>>>> be7307ef
+
   }
 
   /**
